--- conflicted
+++ resolved
@@ -4,16 +4,9 @@
 
 from jedi.plugins import stdlib
 from jedi.plugins import flask
-<<<<<<< HEAD
 from jedi.plugins import django
 from jedi.plugins import plugin_manager
+from jedi.plugins import pytest
 
 
-plugin_manager.register(stdlib, flask, django)
-=======
-from jedi.plugins import pytest
-from jedi.plugins import plugin_manager
-
-
-plugin_manager.register(stdlib, flask, pytest)
->>>>>>> 59e7bacf
+plugin_manager.register(stdlib, flask, pytest, django)