"""
Implementations of standard library functions, because it's not possible to
understand them with Jedi.

To add a new implementation, create a function and add it to the
``_implemented`` dict at the bottom of this module.

Note that this module exists only to implement very specific functionality in
the standard library. The usual way to understand the standard library is the
compiled module that returns the types for C-builtins.
"""
import parso
import os
from inspect import Parameter

from jedi import debug
from jedi.inference.utils import safe_property
from jedi.inference.helpers import get_str_or_none
from jedi.inference.arguments import iterate_argument_clinic, ParamIssue, \
    repack_with_argument_clinic, AbstractArguments, TreeArgumentsWrapper
from jedi.inference import analysis
from jedi.inference import compiled
from jedi.inference.value.instance import \
    AnonymousMethodExecutionContext, MethodExecutionContext
from jedi.inference.base_value import ContextualizedNode, \
    NO_VALUES, ValueSet, ValueWrapper, LazyValueWrapper
from jedi.inference.value import ClassValue, ModuleValue
from jedi.inference.value.klass import ClassMixin
from jedi.inference.value.function import FunctionMixin
from jedi.inference.value import iterable
from jedi.inference.lazy_value import LazyTreeValue, LazyKnownValue, \
    LazyKnownValues
from jedi.inference.names import ValueName, BaseTreeParamName
from jedi.inference.filters import AttributeOverwrite, publish_method, \
    ParserTreeFilter, DictFilter
from jedi.inference.signature import AbstractSignature, SignatureWrapper


# Copied from Python 3.6's stdlib.
_NAMEDTUPLE_CLASS_TEMPLATE = """\
_property = property
_tuple = tuple
from operator import itemgetter as _itemgetter
from collections import OrderedDict

class {typename}(tuple):
    __slots__ = ()

    _fields = {field_names!r}

    def __new__(_cls, {arg_list}):
        'Create new instance of {typename}({arg_list})'
        return _tuple.__new__(_cls, ({arg_list}))

    @classmethod
    def _make(cls, iterable, new=tuple.__new__, len=len):
        'Make a new {typename} object from a sequence or iterable'
        result = new(cls, iterable)
        if len(result) != {num_fields:d}:
            raise TypeError('Expected {num_fields:d} arguments, got %d' % len(result))
        return result

    def _replace(_self, **kwds):
        'Return a new {typename} object replacing specified fields with new values'
        result = _self._make(map(kwds.pop, {field_names!r}, _self))
        if kwds:
            raise ValueError('Got unexpected field names: %r' % list(kwds))
        return result

    def __repr__(self):
        'Return a nicely formatted representation string'
        return self.__class__.__name__ + '({repr_fmt})' % self

    def _asdict(self):
        'Return a new OrderedDict which maps field names to their values.'
        return OrderedDict(zip(self._fields, self))

    def __getnewargs__(self):
        'Return self as a plain tuple.  Used by copy and pickle.'
        return tuple(self)

    # These methods were added by Jedi.
    # __new__ doesn't really work with Jedi. So adding this to nametuples seems
    # like the easiest way.
    def __init__(self, {arg_list}):
        'A helper function for namedtuple.'
        self.__iterable = ({arg_list})

    def __iter__(self):
        for i in self.__iterable:
            yield i

    def __getitem__(self, y):
        return self.__iterable[y]

{field_defs}
"""

_NAMEDTUPLE_FIELD_TEMPLATE = '''\
    {name} = _property(_itemgetter({index:d}), doc='Alias for field number {index:d}')
'''


def execute(callback):
    def wrapper(value, arguments):
        def call():
            return callback(value, arguments=arguments)

        try:
            obj_name = value.name.string_name
        except AttributeError:
            pass
        else:
            p = value.parent_context
            if p is not None and p.is_builtins_module():
                module_name = 'builtins'
            elif p is not None and p.is_module():
                module_name = p.py__name__()
            else:
                return call()

            if value.is_bound_method() or value.is_instance():
                # value can be an instance for example if it is a partial
                # object.
                return call()

            # for now we just support builtin functions.
            try:
                func = _implemented[module_name][obj_name]
            except KeyError:
                pass
            else:
                return func(value, arguments=arguments, callback=call)
        return call()

    return wrapper


def _follow_param(inference_state, arguments, index):
    try:
        key, lazy_value = list(arguments.unpack())[index]
    except IndexError:
        return NO_VALUES
    else:
        return lazy_value.infer()


def argument_clinic(clinic_string, want_value=False, want_context=False,
                    want_arguments=False, want_inference_state=False,
                    want_callback=False):
    """
    Works like Argument Clinic (PEP 436), to validate function params.
    """

    def f(func):
        def wrapper(value, arguments, callback):
            try:
                args = tuple(iterate_argument_clinic(
                    value.inference_state, arguments, clinic_string))
            except ParamIssue:
                return NO_VALUES

            debug.dbg('builtin start %s' % value, color='MAGENTA')
            kwargs = {}
            if want_context:
                kwargs['context'] = arguments.context
            if want_value:
                kwargs['value'] = value
            if want_inference_state:
                kwargs['inference_state'] = value.inference_state
            if want_arguments:
                kwargs['arguments'] = arguments
            if want_callback:
                kwargs['callback'] = callback
            result = func(*args, **kwargs)
            debug.dbg('builtin end: %s', result, color='MAGENTA')
            return result

        return wrapper
    return f


@argument_clinic('iterator[, default], /', want_inference_state=True)
def builtins_next(iterators, defaults, inference_state):
    # TODO theoretically we have to check here if something is an iterator.
    # That is probably done by checking if it's not a class.
    return defaults | iterators.py__getattribute__('__next__').execute_with_values()


@argument_clinic('iterator[, default], /')
def builtins_iter(iterators_or_callables, defaults):
    # TODO implement this if it's a callable.
    return iterators_or_callables.py__getattribute__('__iter__').execute_with_values()


@argument_clinic('object, name[, default], /')
def builtins_getattr(objects, names, defaults=None):
    # follow the first param
    for value in objects:
        for name in names:
            string = get_str_or_none(name)
            if string is None:
                debug.warning('getattr called without str')
                continue
            else:
                return value.py__getattribute__(string)
    return NO_VALUES


@argument_clinic('object[, bases, dict], /')
def builtins_type(objects, bases, dicts):
    if bases or dicts:
        # It's a type creation... maybe someday...
        return NO_VALUES
    else:
        return objects.py__class__()


class SuperInstance(LazyValueWrapper):
    """To be used like the object ``super`` returns."""
    def __init__(self, inference_state, instance):
        self.inference_state = inference_state
        self._instance = instance  # Corresponds to super().__self__

    def _get_bases(self):
        return self._instance.py__class__().py__bases__()

    def _get_wrapped_value(self):
        objs = self._get_bases()[0].infer().execute_with_values()
        if not objs:
            # This is just a fallback and will only be used, if it's not
            # possible to find a class
            return self._instance
        return next(iter(objs))

    def get_filters(self, origin_scope=None):
        for b in self._get_bases():
            for value in b.infer().execute_with_values():
                for f in value.get_filters():
                    yield f


@argument_clinic('[type[, value]], /', want_context=True)
def builtins_super(types, objects, context):
    instance = None
    if isinstance(context, AnonymousMethodExecutionContext):
        instance = context.instance
    elif isinstance(context, MethodExecutionContext):
        instance = context.instance
    if instance is None:
        return NO_VALUES
    return ValueSet({SuperInstance(instance.inference_state, instance)})


class ReversedObject(AttributeOverwrite):
    def __init__(self, reversed_obj, iter_list):
        super().__init__(reversed_obj)
        self._iter_list = iter_list

    def py__iter__(self, contextualized_node):
        return self._iter_list

<<<<<<< HEAD
    @publish_method('next')
    @publish_method('__next__')
    def py__next__(self, arguments):
=======
    @publish_method('next', python_version_match=2)
    @publish_method('__next__', python_version_match=3)
    def _next(self, arguments):
>>>>>>> 7851dff9
        return ValueSet.from_sets(
            lazy_value.infer() for lazy_value in self._iter_list
        )


@argument_clinic('sequence, /', want_value=True, want_arguments=True)
def builtins_reversed(sequences, value, arguments):
    # While we could do without this variable (just by using sequences), we
    # want static analysis to work well. Therefore we need to generated the
    # values again.
    key, lazy_value = next(arguments.unpack())
    cn = None
    if isinstance(lazy_value, LazyTreeValue):
        cn = ContextualizedNode(lazy_value.context, lazy_value.data)
    ordered = list(sequences.iterate(cn))

    # Repack iterator values and then run it the normal way. This is
    # necessary, because `reversed` is a function and autocompletion
    # would fail in certain cases like `reversed(x).__iter__` if we
    # just returned the result directly.
    seq, = value.inference_state.typing_module.py__getattribute__('Iterator').execute_with_values()
    return ValueSet([ReversedObject(seq, list(reversed(ordered)))])


@argument_clinic('value, type, /', want_arguments=True, want_inference_state=True)
def builtins_isinstance(objects, types, arguments, inference_state):
    bool_results = set()
    for o in objects:
        cls = o.py__class__()
        try:
            cls.py__bases__
        except AttributeError:
            # This is temporary. Everything should have a class attribute in
            # Python?! Maybe we'll leave it here, because some numpy objects or
            # whatever might not.
            bool_results = set([True, False])
            break

        mro = list(cls.py__mro__())

        for cls_or_tup in types:
            if cls_or_tup.is_class():
                bool_results.add(cls_or_tup in mro)
            elif cls_or_tup.name.string_name == 'tuple' \
                    and cls_or_tup.get_root_context().is_builtins_module():
                # Check for tuples.
                classes = ValueSet.from_sets(
                    lazy_value.infer()
                    for lazy_value in cls_or_tup.iterate()
                )
                bool_results.add(any(cls in mro for cls in classes))
            else:
                _, lazy_value = list(arguments.unpack())[1]
                if isinstance(lazy_value, LazyTreeValue):
                    node = lazy_value.data
                    message = 'TypeError: isinstance() arg 2 must be a ' \
                              'class, type, or tuple of classes and types, ' \
                              'not %s.' % cls_or_tup
                    analysis.add(lazy_value.context, 'type-error-isinstance', node, message)

    return ValueSet(
        compiled.builtin_from_name(inference_state, str(b))
        for b in bool_results
    )


class StaticMethodObject(ValueWrapper):
    def py__get__(self, instance, class_value):
        return ValueSet([self._wrapped_value])


@argument_clinic('sequence, /')
def builtins_staticmethod(functions):
    return ValueSet(StaticMethodObject(f) for f in functions)


class ClassMethodObject(ValueWrapper):
    def __init__(self, class_method_obj, function):
        super().__init__(class_method_obj)
        self._function = function

    def py__get__(self, instance, class_value):
        return ValueSet([
            ClassMethodGet(__get__, class_value, self._function)
            for __get__ in self._wrapped_value.py__getattribute__('__get__')
        ])


class ClassMethodGet(ValueWrapper):
    def __init__(self, get_method, klass, function):
        super().__init__(get_method)
        self._class = klass
        self._function = function

    def get_signatures(self):
        return [sig.bind(self._function) for sig in self._function.get_signatures()]

    def py__call__(self, arguments):
        return self._function.execute(ClassMethodArguments(self._class, arguments))


class ClassMethodArguments(TreeArgumentsWrapper):
    def __init__(self, klass, arguments):
        super().__init__(arguments)
        self._class = klass

    def unpack(self, func=None):
        yield None, LazyKnownValue(self._class)
        for values in self._wrapped_arguments.unpack(func):
            yield values


@argument_clinic('sequence, /', want_value=True, want_arguments=True)
def builtins_classmethod(functions, value, arguments):
    return ValueSet(
        ClassMethodObject(class_method_object, function)
        for class_method_object in value.py__call__(arguments=arguments)
        for function in functions
    )


class PropertyObject(AttributeOverwrite, ValueWrapper):
    def __init__(self, property_obj, function):
        super().__init__(property_obj)
        self._function = function

    def py__get__(self, instance, class_value):
        if instance is None:
            return ValueSet([self])
        return self._function.execute_with_values(instance)

    @publish_method('deleter')
    @publish_method('getter')
    @publish_method('setter')
    def _return_self(self, arguments):
        return ValueSet({self})


@argument_clinic('func, /', want_callback=True)
def builtins_property(functions, callback):
    return ValueSet(
        PropertyObject(property_value, function)
        for property_value in callback()
        for function in functions
    )


def collections_namedtuple(value, arguments, callback):
    """
    Implementation of the namedtuple function.

    This has to be done by processing the namedtuple class template and
    inferring the result.

    """
    inference_state = value.inference_state

    # Process arguments
    name = 'jedi_unknown_namedtuple'
    for c in _follow_param(inference_state, arguments, 0):
        x = get_str_or_none(c)
        if x is not None:
            name = x
            break

    # TODO here we only use one of the types, we should use all.
    param_values = _follow_param(inference_state, arguments, 1)
    if not param_values:
        return NO_VALUES
    _fields = list(param_values)[0]
    string = get_str_or_none(_fields)
    if string is not None:
        fields = string.replace(',', ' ').split()
    elif isinstance(_fields, iterable.Sequence):
        fields = [
            get_str_or_none(v)
            for lazy_value in _fields.py__iter__()
            for v in lazy_value.infer()
        ]
        fields = [f for f in fields if f is not None]
    else:
        return NO_VALUES

    # Build source code
    code = _NAMEDTUPLE_CLASS_TEMPLATE.format(
        typename=name,
        field_names=tuple(fields),
        num_fields=len(fields),
        arg_list=repr(tuple(fields)).replace("'", "")[1:-1],
        repr_fmt='',
        field_defs='\n'.join(_NAMEDTUPLE_FIELD_TEMPLATE.format(index=index, name=name)
                             for index, name in enumerate(fields))
    )

    # Parse source code
    module = inference_state.grammar.parse(code)
    generated_class = next(module.iter_classdefs())
    parent_context = ModuleValue(
        inference_state, module,
        code_lines=parso.split_lines(code, keepends=True),
    ).as_context()

    return ValueSet([ClassValue(inference_state, parent_context, generated_class)])


class PartialObject(ValueWrapper):
    def __init__(self, actual_value, arguments, instance=None):
        super().__init__(actual_value)
        self._arguments = arguments
        self._instance = instance

    def _get_functions(self, unpacked_arguments):
        key, lazy_value = next(unpacked_arguments, (None, None))
        if key is not None or lazy_value is None:
            debug.warning("Partial should have a proper function %s", self._arguments)
            return None
        return lazy_value.infer()

    def get_signatures(self):
        unpacked_arguments = self._arguments.unpack()
        funcs = self._get_functions(unpacked_arguments)
        if funcs is None:
            return []

        arg_count = 0
        if self._instance is not None:
            arg_count = 1
        keys = set()
        for key, _ in unpacked_arguments:
            if key is None:
                arg_count += 1
            else:
                keys.add(key)
        return [PartialSignature(s, arg_count, keys) for s in funcs.get_signatures()]

    def py__call__(self, arguments):
        funcs = self._get_functions(self._arguments.unpack())
        if funcs is None:
            return NO_VALUES

        return funcs.execute(
            MergedPartialArguments(self._arguments, arguments, self._instance)
        )

    def py__doc__(self):
        """
        In CPython partial does not replace the docstring. However we are still
        imitating it here, because we want this docstring to be worth something
        for the user.
        """
        callables = self._get_functions(self._arguments.unpack())
        if callables is None:
            return ''
        for callable_ in callables:
            return callable_.py__doc__()
        return ''

    def py__get__(self, instance, class_value):
        return ValueSet([self])


class PartialMethodObject(PartialObject):
    def py__get__(self, instance, class_value):
        if instance is None:
            return ValueSet([self])
        return ValueSet([PartialObject(self._wrapped_value, self._arguments, instance)])


class PartialSignature(SignatureWrapper):
    def __init__(self, wrapped_signature, skipped_arg_count, skipped_arg_set):
        super().__init__(wrapped_signature)
        self._skipped_arg_count = skipped_arg_count
        self._skipped_arg_set = skipped_arg_set

    def get_param_names(self, resolve_stars=False):
        names = self._wrapped_signature.get_param_names()[self._skipped_arg_count:]
        return [n for n in names if n.string_name not in self._skipped_arg_set]


class MergedPartialArguments(AbstractArguments):
    def __init__(self, partial_arguments, call_arguments, instance=None):
        self._partial_arguments = partial_arguments
        self._call_arguments = call_arguments
        self._instance = instance

    def unpack(self, funcdef=None):
        unpacked = self._partial_arguments.unpack(funcdef)
        # Ignore this one, it's the function. It was checked before that it's
        # there.
        next(unpacked, None)
        if self._instance is not None:
            yield None, LazyKnownValue(self._instance)
        for key_lazy_value in unpacked:
            yield key_lazy_value
        for key_lazy_value in self._call_arguments.unpack(funcdef):
            yield key_lazy_value


def functools_partial(value, arguments, callback):
    return ValueSet(
        PartialObject(instance, arguments)
        for instance in value.py__call__(arguments)
    )


def functools_partialmethod(value, arguments, callback):
    return ValueSet(
        PartialMethodObject(instance, arguments)
        for instance in value.py__call__(arguments)
    )


@argument_clinic('first, /')
def _return_first_param(firsts):
    return firsts


@argument_clinic('seq')
def _random_choice(sequences):
    return ValueSet.from_sets(
        lazy_value.infer()
        for sequence in sequences
        for lazy_value in sequence.py__iter__()
    )


def _dataclass(value, arguments, callback):
    for c in _follow_param(value.inference_state, arguments, 0):
        if c.is_class():
            return ValueSet([DataclassWrapper(c)])
        else:
            return ValueSet([value])
    return NO_VALUES


class DataclassWrapper(ValueWrapper, ClassMixin):
    def get_signatures(self):
        param_names = []
        for cls in reversed(list(self.py__mro__())):
            if isinstance(cls, DataclassWrapper):
                filter_ = cls.as_context().get_global_filter()
                # .values ordering is not guaranteed, at least not in
                # Python < 3.6, when dicts where not ordered, which is an
                # implementation detail anyway.
                for name in sorted(filter_.values(), key=lambda name: name.start_pos):
                    d = name.tree_name.get_definition()
                    annassign = d.children[1]
                    if d.type == 'expr_stmt' and annassign.type == 'annassign':
                        if len(annassign.children) < 4:
                            default = None
                        else:
                            default = annassign.children[3]
                        param_names.append(DataclassParamName(
                            parent_context=cls.parent_context,
                            tree_name=name.tree_name,
                            annotation_node=annassign.children[1],
                            default_node=default,
                        ))
        return [DataclassSignature(cls, param_names)]


class DataclassSignature(AbstractSignature):
    def __init__(self, value, param_names):
        super().__init__(value)
        self._param_names = param_names

    def get_param_names(self, resolve_stars=False):
        return self._param_names


class DataclassParamName(BaseTreeParamName):
    def __init__(self, parent_context, tree_name, annotation_node, default_node):
        super().__init__(parent_context, tree_name)
        self.annotation_node = annotation_node
        self.default_node = default_node

    def get_kind(self):
        return Parameter.POSITIONAL_OR_KEYWORD

    def infer(self):
        if self.annotation_node is None:
            return NO_VALUES
        else:
            return self.parent_context.infer_node(self.annotation_node)


class ItemGetterCallable(ValueWrapper):
    def __init__(self, instance, args_value_set):
        super().__init__(instance)
        self._args_value_set = args_value_set

    @repack_with_argument_clinic('item, /')
    def py__call__(self, item_value_set):
        value_set = NO_VALUES
        for args_value in self._args_value_set:
            lazy_values = list(args_value.py__iter__())
            if len(lazy_values) == 1:
                # TODO we need to add the contextualized value.
                value_set |= item_value_set.get_item(lazy_values[0].infer(), None)
            else:
                value_set |= ValueSet([iterable.FakeList(
                    self._wrapped_value.inference_state,
                    [
                        LazyKnownValues(item_value_set.get_item(lazy_value.infer(), None))
                        for lazy_value in lazy_values
                    ],
                )])
        return value_set


@argument_clinic('func, /')
def _functools_wraps(funcs):
    return ValueSet(WrapsCallable(func) for func in funcs)


class WrapsCallable(ValueWrapper):
    # XXX this is not the correct wrapped value, it should be a weird
    #     partials object, but it doesn't matter, because it's always used as a
    #     decorator anyway.
    @repack_with_argument_clinic('func, /')
    def py__call__(self, funcs):
        return ValueSet({Wrapped(func, self._wrapped_value) for func in funcs})


class Wrapped(ValueWrapper, FunctionMixin):
    def __init__(self, func, original_function):
        super().__init__(func)
        self._original_function = original_function

    @property
    def name(self):
        return self._original_function.name

    def get_signature_functions(self):
        return [self]


@argument_clinic('*args, /', want_value=True, want_arguments=True)
def _operator_itemgetter(args_value_set, value, arguments):
    return ValueSet([
        ItemGetterCallable(instance, args_value_set)
        for instance in value.py__call__(arguments)
    ])


def _create_string_input_function(func):
    @argument_clinic('string, /', want_value=True, want_arguments=True)
    def wrapper(strings, value, arguments):
        def iterate():
            for value in strings:
                s = get_str_or_none(value)
                if s is not None:
                    s = func(s)
                    yield compiled.create_simple_object(value.inference_state, s)
        values = ValueSet(iterate())
        if values:
            return values
        return value.py__call__(arguments)
    return wrapper


@argument_clinic('*args, /', want_callback=True)
def _os_path_join(args_set, callback):
    if len(args_set) == 1:
        string = ''
        sequence, = args_set
        is_first = True
        for lazy_value in sequence.py__iter__():
            string_values = lazy_value.infer()
            if len(string_values) != 1:
                break
            s = get_str_or_none(next(iter(string_values)))
            if s is None:
                break
            if not is_first:
                string += os.path.sep
            string += s
            is_first = False
        else:
            return ValueSet([compiled.create_simple_object(sequence.inference_state, string)])
    return callback()


_implemented = {
    'builtins': {
        'getattr': builtins_getattr,
        'type': builtins_type,
        'super': builtins_super,
        'reversed': builtins_reversed,
        'isinstance': builtins_isinstance,
        'next': builtins_next,
        'iter': builtins_iter,
        'staticmethod': builtins_staticmethod,
        'classmethod': builtins_classmethod,
        'property': builtins_property,
    },
    'copy': {
        'copy': _return_first_param,
        'deepcopy': _return_first_param,
    },
    'json': {
        'load': lambda value, arguments, callback: NO_VALUES,
        'loads': lambda value, arguments, callback: NO_VALUES,
    },
    'collections': {
        'namedtuple': collections_namedtuple,
    },
    'functools': {
        'partial': functools_partial,
        'partialmethod': functools_partialmethod,
        'wraps': _functools_wraps,
    },
    '_weakref': {
        'proxy': _return_first_param,
    },
    'random': {
        'choice': _random_choice,
    },
    'operator': {
        'itemgetter': _operator_itemgetter,
    },
    'abc': {
        # Not sure if this is necessary, but it's used a lot in typeshed and
        # it's for now easier to just pass the function.
        'abstractmethod': _return_first_param,
    },
    'typing': {
        # The _alias function just leads to some annoying type inference.
        # Therefore, just make it return nothing, which leads to the stubs
        # being used instead. This only matters for 3.7+.
        '_alias': lambda value, arguments, callback: NO_VALUES,
        # runtime_checkable doesn't really change anything and is just
        # adding logs for infering stuff, so we can safely ignore it.
        'runtime_checkable': lambda value, arguments, callback: NO_VALUES,
    },
    'dataclasses': {
        # For now this works at least better than Jedi trying to understand it.
        'dataclass': _dataclass
    },
    'os.path': {
        'dirname': _create_string_input_function(os.path.dirname),
        'abspath': _create_string_input_function(os.path.abspath),
        'relpath': _create_string_input_function(os.path.relpath),
        'join': _os_path_join,
    }
}


def get_metaclass_filters(func):
    def wrapper(cls, metaclasses, is_instance):
        for metaclass in metaclasses:
            if metaclass.py__name__() == 'EnumMeta' \
                    and metaclass.get_root_context().py__name__() == 'enum':
                filter_ = ParserTreeFilter(parent_context=cls.as_context())
                return [DictFilter({
                    name.string_name: EnumInstance(cls, name).name for name in filter_.values()
                })]
        return func(cls, metaclasses, is_instance)
    return wrapper


class EnumInstance(LazyValueWrapper):
    def __init__(self, cls, name):
        self.inference_state = cls.inference_state
        self._cls = cls  # Corresponds to super().__self__
        self._name = name
        self.tree_node = self._name.tree_name

    @safe_property
    def name(self):
        return ValueName(self, self._name.tree_name)

    def _get_wrapped_value(self):
        value, = self._cls.execute_with_values()
        return value

    def get_filters(self, origin_scope=None):
        yield DictFilter(dict(
            name=compiled.create_simple_object(self.inference_state, self._name.string_name).name,
            value=self._name,
        ))
        for f in self._get_wrapped_value().get_filters():
            yield f


def tree_name_to_values(func):
    def wrapper(inference_state, context, tree_name):
        if tree_name.value == 'sep' and context.is_module() and context.py__name__() == 'os.path':
            return ValueSet({
                compiled.create_simple_object(inference_state, os.path.sep),
            })
        return func(inference_state, context, tree_name)
    return wrapper<|MERGE_RESOLUTION|>--- conflicted
+++ resolved
@@ -260,15 +260,8 @@
     def py__iter__(self, contextualized_node):
         return self._iter_list
 
-<<<<<<< HEAD
-    @publish_method('next')
     @publish_method('__next__')
-    def py__next__(self, arguments):
-=======
-    @publish_method('next', python_version_match=2)
-    @publish_method('__next__', python_version_match=3)
     def _next(self, arguments):
->>>>>>> 7851dff9
         return ValueSet.from_sets(
             lazy_value.infer() for lazy_value in self._iter_list
         )
