"""
Environments are a way to activate different Python versions or Virtualenvs for
static analysis. The Python binary in that environment is going to be executed.
"""
import os
import sys
import hashlib
import filecmp
from collections import namedtuple

from jedi._compatibility import highest_pickle_protocol, which
from jedi.cache import memoize_method, time_cache
from jedi.inference.compiled.subprocess import CompiledSubprocess, \
    InferenceStateSameProcess, InferenceStateSubprocess

import parso

_VersionInfo = namedtuple('VersionInfo', 'major minor micro')

_SUPPORTED_PYTHONS = ['3.8', '3.7', '3.6', '3.5', '2.7']
_SAFE_PATHS = ['/usr/bin', '/usr/local/bin']
_CONDA_VAR = 'CONDA_PREFIX'
_CURRENT_VERSION = '%s.%s' % (sys.version_info.major, sys.version_info.minor)


class InvalidPythonEnvironment(Exception):
    """
    If you see this exception, the Python executable or Virtualenv you have
    been trying to use is probably not a correct Python version.
    """


class _BaseEnvironment(object):
    @memoize_method
    def get_grammar(self):
        version_string = '%s.%s' % (self.version_info.major, self.version_info.minor)
        return parso.load_grammar(version=version_string)

    @property
    def _sha256(self):
        try:
            return self._hash
        except AttributeError:
            self._hash = _calculate_sha256_for_file(self.executable)
            return self._hash


def _get_info():
    return (
        sys.executable,
        sys.prefix,
        sys.version_info[:3],
    )


class Environment(_BaseEnvironment):
    """
    This class is supposed to be created by internal Jedi architecture. You
    should not create it directly. Please use create_environment or the other
    functions instead. It is then returned by that function.
    """
    _subprocess = None

    def __init__(self, executable):
        self._start_executable = executable
        # Initialize the environment
        self._get_subprocess()

    def _get_subprocess(self):
        if self._subprocess is not None and not self._subprocess.is_crashed:
            return self._subprocess

        try:
            self._subprocess = CompiledSubprocess(self._start_executable)
            info = self._subprocess._send(None, _get_info)
        except Exception as exc:
            raise InvalidPythonEnvironment(
                "Could not get version information for %r: %r" % (
                    self._start_executable,
                    exc))

        # Since it could change and might not be the same(?) as the one given,
        # set it here.
        self.executable = info[0]
        """
        The Python executable, matches ``sys.executable``.
        """
        self.path = info[1]
        """
        The path to an environment, matches ``sys.prefix``.
        """
        self.version_info = _VersionInfo(*info[2])
        """
<<<<<<< HEAD
        Like ``sys.version_info``. A tuple to show the current Environment's
        Python version.
=======

        Like :data:`sys.version_info`: a tuple to show the current
        Environment's Python version.
>>>>>>> 61bc15b1
        """

        # py2 sends bytes via pickle apparently?!
        if self.version_info.major == 2:
            self.executable = self.executable.decode()
            self.path = self.path.decode()

        # Adjust pickle protocol according to host and client version.
        self._subprocess._pickle_protocol = highest_pickle_protocol([
            sys.version_info, self.version_info])

        return self._subprocess

    def __repr__(self):
        version = '.'.join(str(i) for i in self.version_info)
        return '<%s: %s in %s>' % (self.__class__.__name__, version, self.path)

    def get_inference_state_subprocess(self, inference_state):
        return InferenceStateSubprocess(inference_state, self._get_subprocess())

    @memoize_method
    def get_sys_path(self):
        """
        The sys path for this environment. Does not include potential
        modifications from e.g. appending to :data:`sys.path`.

        :returns: list of str
        """
        # It's pretty much impossible to generate the sys path without actually
        # executing Python. The sys path (when starting with -S) itself depends
        # on how the Python version was compiled (ENV variables).
        # If you omit -S when starting Python (normal case), additionally
        # site.py gets executed.
        return self._get_subprocess().get_sys_path()


class _SameEnvironmentMixin(object):
    def __init__(self):
        self._start_executable = self.executable = sys.executable
        self.path = sys.prefix
        self.version_info = _VersionInfo(*sys.version_info[:3])


class SameEnvironment(_SameEnvironmentMixin, Environment):
    pass


class InterpreterEnvironment(_SameEnvironmentMixin, _BaseEnvironment):
    def get_inference_state_subprocess(self, inference_state):
        return InferenceStateSameProcess(inference_state)

    def get_sys_path(self):
        return sys.path


def _get_virtual_env_from_var(env_var='VIRTUAL_ENV'):
    """Get virtualenv environment from VIRTUAL_ENV environment variable.

    It uses `safe=False` with ``create_environment``, because the environment
    variable is considered to be safe / controlled by the user solely.
    """
    var = os.environ.get(env_var)
    if var:
        # Under macOS in some cases - notably when using Pipenv - the
        # sys.prefix of the virtualenv is /path/to/env/bin/.. instead of
        # /path/to/env so we need to fully resolve the paths in order to
        # compare them.
        if os.path.realpath(var) == os.path.realpath(sys.prefix):
            return _try_get_same_env()

        try:
            return create_environment(var, safe=False)
        except InvalidPythonEnvironment:
            pass


def _calculate_sha256_for_file(path):
    sha256 = hashlib.sha256()
    with open(path, 'rb') as f:
        for block in iter(lambda: f.read(filecmp.BUFSIZE), b''):
            sha256.update(block)
    return sha256.hexdigest()


def get_default_environment():
    """
    Tries to return an active Virtualenv or conda environment.
    If there is no VIRTUAL_ENV variable or no CONDA_PREFIX variable set
    set it will return the latest Python version installed on the system. This
    makes it possible to use as many new Python features as possible when using
    autocompletion and other functionality.

    :returns: :class:`.Environment`
    """
    virtual_env = _get_virtual_env_from_var()
    if virtual_env is not None:
        return virtual_env

    conda_env = _get_virtual_env_from_var(_CONDA_VAR)
    if conda_env is not None:
        return conda_env

    return _try_get_same_env()


def _try_get_same_env():
    env = SameEnvironment()
    if not os.path.basename(env.executable).lower().startswith('python'):
        # This tries to counter issues with embedding. In some cases (e.g.
        # VIM's Python Mac/Windows, sys.executable is /foo/bar/vim. This
        # happens, because for Mac a function called `_NSGetExecutablePath` is
        # used and for Windows `GetModuleFileNameW`. These are both platform
        # specific functions. For all other systems sys.executable should be
        # alright. However here we try to generalize:
        #
        # 1. Check if the executable looks like python (heuristic)
        # 2. In case it's not try to find the executable
        # 3. In case we don't find it use an interpreter environment.
        #
        # The last option will always work, but leads to potential crashes of
        # Jedi - which is ok, because it happens very rarely and even less,
        # because the code below should work for most cases.
        if os.name == 'nt':
            # The first case would be a virtualenv and the second a normal
            # Python installation.
            checks = (r'Scripts\python.exe', 'python.exe')
        else:
            # For unix it looks like Python is always in a bin folder.
            checks = (
                'bin/python%s.%s' % (sys.version_info[0], sys.version[1]),
                'bin/python%s' % (sys.version_info[0]),
                'bin/python',
            )
        for check in checks:
            guess = os.path.join(sys.exec_prefix, check)
            if os.path.isfile(guess):
                # Bingo - We think we have our Python.
                return Environment(guess)
        # It looks like there is no reasonable Python to be found.
        return InterpreterEnvironment()
    # If no virtualenv is found, use the environment we're already
    # using.
    return env


def get_cached_default_environment():
    var = os.environ.get('VIRTUAL_ENV') or os.environ.get(_CONDA_VAR)
    environment = _get_cached_default_environment()

    # Under macOS in some cases - notably when using Pipenv - the
    # sys.prefix of the virtualenv is /path/to/env/bin/.. instead of
    # /path/to/env so we need to fully resolve the paths in order to
    # compare them.
    if var and os.path.realpath(var) != os.path.realpath(environment.path):
        _get_cached_default_environment.clear_cache()
        return _get_cached_default_environment()
    return environment


@time_cache(seconds=10 * 60)  # 10 Minutes
def _get_cached_default_environment():
    return get_default_environment()


def find_virtualenvs(paths=None, **kwargs):
    """
    :param paths: A list of paths in your file system to be scanned for
        Virtualenvs. It will search in these paths and potentially execute the
        Python binaries.
    :param safe: Default True. In case this is False, it will allow this
        function to execute potential `python` environments. An attacker might
        be able to drop an executable in a path this function is searching by
        default. If the executable has not been installed by root, it will not
        be executed.
    :param use_environment_vars: Default True. If True, the VIRTUAL_ENV
        variable will be checked if it contains a valid VirtualEnv.
        CONDA_PREFIX will be checked to see if it contains a valid conda
        environment.

    :yields: :class:`.Environment`
    """
    def py27_comp(paths=None, safe=True, use_environment_vars=True):
        if paths is None:
            paths = []

        _used_paths = set()

        if use_environment_vars:
            # Using this variable should be safe, because attackers might be
            # able to drop files (via git) but not environment variables.
            virtual_env = _get_virtual_env_from_var()
            if virtual_env is not None:
                yield virtual_env
                _used_paths.add(virtual_env.path)

            conda_env = _get_virtual_env_from_var(_CONDA_VAR)
            if conda_env is not None:
                yield conda_env
                _used_paths.add(conda_env.path)

        for directory in paths:
            if not os.path.isdir(directory):
                continue

            directory = os.path.abspath(directory)
            for path in os.listdir(directory):
                path = os.path.join(directory, path)
                if path in _used_paths:
                    # A path shouldn't be inferred twice.
                    continue
                _used_paths.add(path)

                try:
                    executable = _get_executable_path(path, safe=safe)
                    yield Environment(executable)
                except InvalidPythonEnvironment:
                    pass

    return py27_comp(paths, **kwargs)


def find_system_environments():
    """
    Ignores virtualenvs and returns the Python versions that were installed on
    your system. This might return nothing, if you're running Python e.g. from
    a portable version.

    The environments are sorted from latest to oldest Python version.

    :yields: :class:`.Environment`
    """
    for version_string in _SUPPORTED_PYTHONS:
        try:
            yield get_system_environment(version_string)
        except InvalidPythonEnvironment:
            pass


# TODO: this function should probably return a list of environments since
# multiple Python installations can be found on a system for the same version.
def get_system_environment(version):
    """
    Return the first Python environment found for a string of the form 'X.Y'
    where X and Y are the major and minor versions of Python.

    :raises: :exc:`.InvalidPythonEnvironment`
    :returns: :class:`.Environment`
    """
    exe = which('python' + version)
    if exe:
        if exe == sys.executable:
            return SameEnvironment()
        return Environment(exe)

    if os.name == 'nt':
        for exe in _get_executables_from_windows_registry(version):
            try:
                return Environment(exe)
            except InvalidPythonEnvironment:
                pass
    raise InvalidPythonEnvironment("Cannot find executable python%s." % version)


def create_environment(path, safe=True):
    """
    Make it possible to manually create an Environment object by specifying a
    Virtualenv path or an executable path.

    :raises: :exc:`.InvalidPythonEnvironment`
    :returns: :class:`Environment`
    """
    if os.path.isfile(path):
        _assert_safe(path, safe)
        return Environment(path)
    return Environment(_get_executable_path(path, safe=safe))


def _get_executable_path(path, safe=True):
    """
    Returns None if it's not actually a virtual env.
    """

    if os.name == 'nt':
        python = os.path.join(path, 'Scripts', 'python.exe')
    else:
        python = os.path.join(path, 'bin', 'python')
    if not os.path.exists(python):
        raise InvalidPythonEnvironment("%s seems to be missing." % python)

    _assert_safe(python, safe)
    return python


def _get_executables_from_windows_registry(version):
    # The winreg module is named _winreg on Python 2.
    try:
        import winreg
    except ImportError:
        import _winreg as winreg

    # TODO: support Python Anaconda.
    sub_keys = [
        r'SOFTWARE\Python\PythonCore\{version}\InstallPath',
        r'SOFTWARE\Wow6432Node\Python\PythonCore\{version}\InstallPath',
        r'SOFTWARE\Python\PythonCore\{version}-32\InstallPath',
        r'SOFTWARE\Wow6432Node\Python\PythonCore\{version}-32\InstallPath'
    ]
    for root_key in [winreg.HKEY_CURRENT_USER, winreg.HKEY_LOCAL_MACHINE]:
        for sub_key in sub_keys:
            sub_key = sub_key.format(version=version)
            try:
                with winreg.OpenKey(root_key, sub_key) as key:
                    prefix = winreg.QueryValueEx(key, '')[0]
                    exe = os.path.join(prefix, 'python.exe')
                    if os.path.isfile(exe):
                        yield exe
            except WindowsError:
                pass


def _assert_safe(executable_path, safe):
    if safe and not _is_safe(executable_path):
        raise InvalidPythonEnvironment(
            "The python binary is potentially unsafe.")


def _is_safe(executable_path):
    # Resolve sym links. A venv typically is a symlink to a known Python
    # binary. Only virtualenvs copy symlinks around.
    real_path = os.path.realpath(executable_path)

    if _is_unix_safe_simple(real_path):
        return True

    # Just check the list of known Python versions. If it's not in there,
    # it's likely an attacker or some Python that was not properly
    # installed in the system.
    for environment in find_system_environments():
        if environment.executable == real_path:
            return True

        # If the versions don't match, just compare the binary files. If we
        # don't do that, only venvs will be working and not virtualenvs.
        # venvs are symlinks while virtualenvs are actual copies of the
        # Python files.
        # This still means that if the system Python is updated and the
        # virtualenv's Python is not (which is probably never going to get
        # upgraded), it will not work with Jedi. IMO that's fine, because
        # people should just be using venv. ~ dave
        if environment._sha256 == _calculate_sha256_for_file(real_path):
            return True
    return False


def _is_unix_safe_simple(real_path):
    if _is_unix_admin():
        # In case we are root, just be conservative and
        # only execute known paths.
        return any(real_path.startswith(p) for p in _SAFE_PATHS)

    uid = os.stat(real_path).st_uid
    # The interpreter needs to be owned by root. This means that it wasn't
    # written by a user and therefore attacking Jedi is not as simple.
    # The attack could look like the following:
    # 1. A user clones a repository.
    # 2. The repository has an innocent looking folder called foobar. jedi
    #    searches for the folder and executes foobar/bin/python --version if
    #    there's also a foobar/bin/activate.
    # 3. The attacker has gained code execution, since he controls
    #    foobar/bin/python.
    return uid == 0


def _is_unix_admin():
    try:
        return os.getuid() == 0
    except AttributeError:
        return False  # Windows<|MERGE_RESOLUTION|>--- conflicted
+++ resolved
@@ -91,14 +91,8 @@
         """
         self.version_info = _VersionInfo(*info[2])
         """
-<<<<<<< HEAD
-        Like ``sys.version_info``. A tuple to show the current Environment's
-        Python version.
-=======
-
         Like :data:`sys.version_info`: a tuple to show the current
         Environment's Python version.
->>>>>>> 61bc15b1
         """
 
         # py2 sends bytes via pickle apparently?!
