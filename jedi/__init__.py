"""
Jedi is a static analysis tool for Python that is typically used in
IDEs/editors plugins. Jedi has a focus on autocompletion and goto
functionality. Other features include refactoring, code search and finding
references.

Jedi has a simple API to work with. There is a reference implementation as a
`VIM-Plugin <https://github.com/davidhalter/jedi-vim>`_. Autocompletion in your
REPL is also possible, IPython uses it natively and for the CPython REPL you
can install it. Jedi is well tested and bugs should be rare.

Here's a simple example of the autocompletion feature:

>>> import jedi
>>> source = '''
... import json
... json.lo'''
>>> script = jedi.Script(source, path='example.py')
>>> script
<Script: 'example.py' ...>
>>> completions = script.complete(3, len('json.lo'))
>>> completions
[<Completion: load>, <Completion: loads>]
>>> print(completions[0].complete)
ad
>>> print(completions[0].name)
load
"""

__version__ = '0.17.0'

from jedi.api import Script, Interpreter, set_debug_function, \
    preload_module, names
from jedi import settings
from jedi.api.environment import find_virtualenvs, find_system_environments, \
    get_default_environment, InvalidPythonEnvironment, create_environment, \
    get_system_environment, InterpreterEnvironment
from jedi.api.project import Project, get_default_project
<<<<<<< HEAD
from jedi.api.exceptions import InternalError
=======
from jedi.api.exceptions import InternalError, RefactoringError

>>>>>>> 5b54ac83
# Finally load the internal plugins. This is only internal.
from jedi.plugins import registry
del registry<|MERGE_RESOLUTION|>--- conflicted
+++ resolved
@@ -36,12 +36,8 @@
     get_default_environment, InvalidPythonEnvironment, create_environment, \
     get_system_environment, InterpreterEnvironment
 from jedi.api.project import Project, get_default_project
-<<<<<<< HEAD
-from jedi.api.exceptions import InternalError
-=======
 from jedi.api.exceptions import InternalError, RefactoringError
 
->>>>>>> 5b54ac83
 # Finally load the internal plugins. This is only internal.
 from jedi.plugins import registry
 del registry