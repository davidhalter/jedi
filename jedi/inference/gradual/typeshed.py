import os
import re
from functools import wraps

from jedi import settings
from jedi.file_io import FileIO
from jedi._compatibility import FileNotFoundError, cast_path
from jedi.parser_utils import get_cached_code_lines
from jedi.inference.base_value import ValueSet, NO_VALUES
from jedi.inference.gradual.stub_value import TypingModuleWrapper, StubModuleValue
from jedi.inference.value import ModuleValue

_jedi_path = os.path.dirname(os.path.dirname(os.path.dirname(os.path.abspath(__file__))))
TYPESHED_PATH = os.path.join(_jedi_path, 'third_party', 'typeshed')

_IMPORT_MAP = dict(
    _collections='collections',
    _socket='socket',
)


def _merge_create_stub_map(directories):
    map_ = {}
    for directory in directories:
        map_.update(_create_stub_map(directory))
    return map_


def _create_stub_map(directory):
    """
    Create a mapping of an importable name in Python to a stub file.
    """
    def generate():
        try:
            listed = os.listdir(directory)
        except (FileNotFoundError, OSError):
            # OSError is Python 2
            return

        for entry in listed:
            entry = cast_path(entry)
            path = os.path.join(directory, entry)
            if os.path.isdir(path):
                init = os.path.join(path, '__init__.pyi')
                if os.path.isfile(init):
                    yield entry, init
            elif entry.endswith('.pyi') and os.path.isfile(path):
                name = entry[:-4]
                if name != '__init__':
                    yield name, path

    # Create a dictionary from the tuple generator.
    return dict(generate())


def _get_typeshed_directories(version_info):
    check_version_list = ['2and3', str(version_info.major)]
    for base in ['stdlib', 'third_party']:
        base = os.path.join(TYPESHED_PATH, base)
        base_list = os.listdir(base)
        for base_list_entry in base_list:
            match = re.match(r'(\d+)\.(\d+)$', base_list_entry)
            if match is not None:
                if int(match.group(1)) == version_info.major \
                        and int(match.group(2)) <= version_info.minor:
                    check_version_list.append(base_list_entry)

        for check_version in check_version_list:
            yield os.path.join(base, check_version)


_version_cache = {}


def _cache_stub_file_map(version_info):
    """
    Returns a map of an importable name in Python to a stub file.
    """
    # TODO this caches the stub files indefinitely, maybe use a time cache
    # for that?
    version = version_info[:2]
    try:
        return _version_cache[version]
    except KeyError:
        pass

    _version_cache[version] = file_set = \
        _merge_create_stub_map(_get_typeshed_directories(version_info))
    return file_set


def import_module_decorator(func):
    @wraps(func)
    def wrapper(inference_state, import_names, parent_module_value, sys_path, prefer_stubs):
        python_value_set = inference_state.module_cache.get(import_names)
        if python_value_set is None:
            if parent_module_value is not None and parent_module_value.is_stub():
                parent_module_values = parent_module_value.non_stub_value_set
            else:
                parent_module_values = [parent_module_value]
            if import_names == ('os', 'path'):
                # This is a huge exception, we follow a nested import
                # ``os.path``, because it's a very important one in Python
                # that is being achieved by messing with ``sys.modules`` in
                # ``os``.
                python_parent = next(iter(parent_module_values))
                if python_parent is None:
                    python_parent, = inference_state.import_module(('os',), prefer_stubs=False)
                python_value_set = ValueSet.from_sets(
                    func(inference_state, (n,), None, sys_path,)
                    for n in [u'posixpath', u'ntpath', u'macpath', u'os2emxpath']
                )
            else:
                python_value_set = ValueSet.from_sets(
                    func(inference_state, import_names, p, sys_path,)
                    for p in parent_module_values
                )
            inference_state.module_cache.add(import_names, python_value_set)

        if not prefer_stubs:
            return python_value_set

        stub = try_to_load_stub_cached(inference_state, import_names, python_value_set,
                                       parent_module_value, sys_path)
        if stub is not None:
            return ValueSet([stub])
        return python_value_set

    return wrapper


<<<<<<< HEAD
def try_to_load_stub_cached(inference_state, import_names, *args, **kwargs):
=======
def _try_to_load_stub_cached(inference_state, import_names, *args, **kwargs):
    if import_names is None:
        return None

>>>>>>> 5cd212c5
    try:
        return inference_state.stub_module_cache[import_names]
    except KeyError:
        pass

    # TODO is this needed? where are the exceptions coming from that make this
    # necessary? Just remove this line.
    inference_state.stub_module_cache[import_names] = None
    inference_state.stub_module_cache[import_names] = result = \
        _try_to_load_stub(inference_state, import_names, *args, **kwargs)
    return result


def _try_to_load_stub(inference_state, import_names, python_value_set,
                      parent_module_value, sys_path):
    """
    Trying to load a stub for a set of import_names.

    This is modelled to work like "PEP 561 -- Distributing and Packaging Type
    Information", see https://www.python.org/dev/peps/pep-0561.
    """
    if parent_module_value is None and len(import_names) > 1:
        try:
            parent_module_value = try_to_load_stub_cached(
                inference_state, import_names[:-1], NO_VALUES,
                parent_module_value=None, sys_path=sys_path)
        except KeyError:
            pass

    # 1. Try to load foo-stubs folders on path for import name foo.
    if len(import_names) == 1:
        # foo-stubs
        for p in sys_path:
            p = cast_path(p)
            init = os.path.join(p, *import_names) + '-stubs' + os.path.sep + '__init__.pyi'
            m = _try_to_load_stub_from_file(
                inference_state,
                python_value_set,
                file_io=FileIO(init),
                import_names=import_names,
            )
            if m is not None:
                return m

    # 2. Try to load pyi files next to py files.
    for c in python_value_set:
        try:
            method = c.py__file__
        except AttributeError:
            pass
        else:
            file_path = method()
            file_paths = []
            if c.is_namespace():
                file_paths = [os.path.join(p, '__init__.pyi') for p in c.py__path__()]
            elif file_path is not None and file_path.endswith('.py'):
                file_paths = [file_path + 'i']

            for file_path in file_paths:
                m = _try_to_load_stub_from_file(
                    inference_state,
                    python_value_set,
                    # The file path should end with .pyi
                    file_io=FileIO(file_path),
                    import_names=import_names,
                )
                if m is not None:
                    return m

    # 3. Try to load typeshed
    m = _load_from_typeshed(inference_state, python_value_set, parent_module_value, import_names)
    if m is not None:
        return m

    # 4. Try to load pyi file somewhere if python_value_set was not defined.
    if not python_value_set:
        if parent_module_value is not None:
            check_path = parent_module_value.py__path__() or []
            # In case import_names
            names_for_path = (import_names[-1],)
        else:
            check_path = sys_path
            names_for_path = import_names

        for p in check_path:
            m = _try_to_load_stub_from_file(
                inference_state,
                python_value_set,
                file_io=FileIO(os.path.join(p, *names_for_path) + '.pyi'),
                import_names=import_names,
            )
            if m is not None:
                return m

    # If no stub is found, that's fine, the calling function has to deal with
    # it.
    return None


def _load_from_typeshed(inference_state, python_value_set, parent_module_value, import_names):
    import_name = import_names[-1]
    map_ = None
    if len(import_names) == 1:
        map_ = _cache_stub_file_map(inference_state.grammar.version_info)
        import_name = _IMPORT_MAP.get(import_name, import_name)
    elif isinstance(parent_module_value, ModuleValue):
        if not parent_module_value.is_package():
            # Only if it's a package (= a folder) something can be
            # imported.
            return None
        path = parent_module_value.py__path__()
        map_ = _merge_create_stub_map(path)

    if map_ is not None:
        path = map_.get(import_name)
        if path is not None:
            return _try_to_load_stub_from_file(
                inference_state,
                python_value_set,
                file_io=FileIO(path),
                import_names=import_names,
            )


def _try_to_load_stub_from_file(inference_state, python_value_set, file_io, import_names):
    try:
        stub_module_node = parse_stub_module(inference_state, file_io)
    except (OSError, IOError):  # IOError is Python 2 only
        # The file that you're looking for doesn't exist (anymore).
        return None
    else:
        return create_stub_module(
            inference_state, python_value_set, stub_module_node, file_io,
            import_names
        )


def parse_stub_module(inference_state, file_io):
    return inference_state.parse(
        file_io=file_io,
        cache=True,
        diff_cache=settings.fast_parser,
        cache_path=settings.cache_directory,
        use_latest_grammar=True
    )


def create_stub_module(inference_state, python_value_set, stub_module_node, file_io, import_names):
    if import_names == ('typing',):
        module_cls = TypingModuleWrapper
    else:
        module_cls = StubModuleValue
    file_name = os.path.basename(file_io.path)
    stub_module_value = module_cls(
        python_value_set, inference_state, stub_module_node,
        file_io=file_io,
        string_names=import_names,
        # The code was loaded with latest_grammar, so use
        # that.
        code_lines=get_cached_code_lines(inference_state.latest_grammar, file_io.path),
        is_package=file_name == '__init__.pyi',
    )
    return stub_module_value<|MERGE_RESOLUTION|>--- conflicted
+++ resolved
@@ -129,14 +129,10 @@
     return wrapper
 
 
-<<<<<<< HEAD
 def try_to_load_stub_cached(inference_state, import_names, *args, **kwargs):
-=======
-def _try_to_load_stub_cached(inference_state, import_names, *args, **kwargs):
     if import_names is None:
         return None
 
->>>>>>> 5cd212c5
     try:
         return inference_state.stub_module_cache[import_names]
     except KeyError:
