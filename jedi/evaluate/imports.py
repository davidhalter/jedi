--- conflicted
+++ resolved
@@ -17,11 +17,7 @@
 from parso.tree import search_ancestor
 from parso import python_bytes_to_unicode
 
-<<<<<<< HEAD
 from jedi._compatibility import unicode, ImplicitNSInfo, force_unicode
-=======
-from jedi._compatibility import find_module, unicode, ImplicitNSInfo, iter_modules
->>>>>>> ff65cf8e
 from jedi import debug
 from jedi import settings
 from jedi.evaluate import sys_path
@@ -396,10 +392,8 @@
         Get the names of all modules in the search_path. This means file names
         and not names defined in the files.
         """
-<<<<<<< HEAD
         sub = self._evaluator.compiled_subprocess
-=======
->>>>>>> ff65cf8e
+
         names = []
         # add builtin module names
         if search_path is None and in_module is None:
@@ -407,12 +401,8 @@
 
         if search_path is None:
             search_path = self.sys_path_with_modifications()
-<<<<<<< HEAD
 
         for name in sub.list_module_names(search_path):
-=======
-        for module_loader, name, is_pkg in iter_modules(search_path):
->>>>>>> ff65cf8e
             names.append(self._generate_name(name, in_module=in_module))
         return names
 
