--- conflicted
+++ resolved
@@ -5,12 +5,7 @@
 import operator as op
 from collections import namedtuple
 
-<<<<<<< HEAD
-from jedi import debug
 from jedi._compatibility import unicode, is_py3, builtins, \
-=======
-from jedi._compatibility import unicode, is_py3, is_py34, builtins, \
->>>>>>> e7a019e6
     py_version, force_unicode, print_to_stderr
 from jedi.evaluate.compiled.getattr_static import getattr_static
 
