--- conflicted
+++ resolved
@@ -197,58 +197,36 @@
             continue
 
 
-<<<<<<< HEAD
-def calculate_dotted_path_from_sys_path(sys_path, module_path):
-    """
-    Returns the dotted path inside a sys.path as a list of names.
-
-    This function is supposed to be a backup plan in case there's no idea where
-    a file is lying.
-=======
 def transform_path_to_dotted(sys_path, module_path):
     """
     Returns the dotted path inside a sys.path as a list of names. e.g.
 
-    >>> calculate_dotted_from_path(["/foo"], '/foo/bar/baz.py')
-    ['bar', 'baz']
+    >>> transform_path_to_dotted(["/foo"], '/foo/bar/baz.py')
+    ('bar', 'baz')
 
     Returns None if the path doesn't really resolve to anything.
->>>>>>> ffd9a6b4
     """
     # First remove the suffix.
     for suffix in all_suffixes():
         if module_path.endswith(suffix):
             module_path = module_path[:-len(suffix)]
             break
-<<<<<<< HEAD
-    else:
-        # There should always be a suffix in a valid Python file on the path.
-        return None
-
-    if module_path.endswith('__init__'):
-        module_path = module_path[:-len('__init__') - 1]
-
-    if module_path.endswith(os.path.sep):
-        # The paths in sys.path may end with a slash.
-        module_path = module_path[:-1]
-=======
     # Once the suffix was removed we are using the files as we know them. This
     # means that if someone uses an ending like .vim for a Python file, .vim
     # will be part of the returned dotted part.
->>>>>>> ffd9a6b4
+
+    if module_path.endswith(os.path.sep + '__init__'):
+        # -1 to remove the separator
+        module_path = module_path[:-len('__init__') - 1]
 
     for p in sys_path:
         if module_path.startswith(p):
             rest = module_path[len(p):]
-<<<<<<< HEAD
+            # On Windows a path can also use a slash.
             if rest.startswith(os.path.sep) or rest.startswith('/'):
-                rest = rest[1:]
-=======
-            if rest.startswith(os.path.sep):
                 # Remove a slash in cases it's still there.
                 rest = rest[1:]
 
->>>>>>> ffd9a6b4
             if rest:
                 split = rest.split(os.path.sep)
                 for string in split:
