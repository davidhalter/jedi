--- conflicted
+++ resolved
@@ -209,14 +209,9 @@
     """
     Returns the dotted path inside a sys.path as a list of names. e.g.
 
-<<<<<<< HEAD
-    >>> transform_path_to_dotted(["/foo"], '/foo/bar/baz.py')
-    (('bar', 'baz'), False)
-=======
     >>> from os.path import abspath
     >>> transform_path_to_dotted([abspath("/foo")], abspath('/foo/bar/baz.py'))
-    ['bar', 'baz']
->>>>>>> 77a7792a
+    (('bar', 'baz'), False)
 
     Returns (None, False) if the path doesn't really resolve to anything.
     The second return part is if it is a package.
