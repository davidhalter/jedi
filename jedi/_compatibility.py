--- conflicted
+++ resolved
@@ -478,20 +478,6 @@
 
 
 def pickle_dump(data, file):
-<<<<<<< HEAD
-    pickle.dump(data, file, protocol=_PICKLE_PROTOCOL)
-
-
-try:
-    from inspect import Parameter
-except ImportError:
-    class Parameter(object):
-        POSITIONAL_ONLY = object()
-        POSITIONAL_OR_KEYWORD = object()
-        VAR_POSITIONAL = object()
-        KEYWORD_ONLY = object()
-        VAR_KEYWORD = object()
-=======
     if is_windows:
         try:
             data = pickle.dumps(data, protocol=_PICKLE_PROTOCOL)
@@ -508,4 +494,14 @@
     else:
         pickle.dump(data, file, protocol=_PICKLE_PROTOCOL)
         file.flush()
->>>>>>> e869e700
+
+
+try:
+    from inspect import Parameter
+except ImportError:
+    class Parameter(object):
+        POSITIONAL_ONLY = object()
+        POSITIONAL_OR_KEYWORD = object()
+        VAR_POSITIONAL = object()
+        KEYWORD_ONLY = object()
+        VAR_KEYWORD = object()