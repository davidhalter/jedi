"""
To ensure compatibility from Python ``2.7`` - ``3.x``, a module has been
created. Clearly there is huge need to use conforming syntax.
"""
import sys
import imp
import os
import re
import pkgutil
import warnings
try:
    import importlib
except ImportError:
    pass

is_py3 = sys.version_info[0] >= 3
is_py33 = is_py3 and sys.version_info[1] >= 3
is_py34 = is_py3 and sys.version_info[1] >= 4
<<<<<<< HEAD
is_py26 = not is_py3 and sys.version_info[1] < 7
=======
is_py35 = is_py3 and sys.version_info[1] >= 5
>>>>>>> 877383b1
py_version = int(str(sys.version_info[0]) + str(sys.version_info[1]))


class DummyFile(object):
    def __init__(self, loader, string):
        self.loader = loader
        self.string = string

    def read(self):
        return self.loader.get_source(self.string)

    def close(self):
        del self.loader


def find_module_py34(string, path=None, full_name=None):
    implicit_namespace_pkg = False
    spec = None
    loader = None

    spec = importlib.machinery.PathFinder.find_spec(string, path)
    if hasattr(spec, 'origin'):
        origin = spec.origin
        implicit_namespace_pkg = origin == 'namespace'

    # We try to disambiguate implicit namespace pkgs with non implicit namespace pkgs
    if implicit_namespace_pkg:
        full_name = string if not path else full_name
        implicit_ns_info = ImplicitNSInfo(full_name, spec.submodule_search_locations._path)
        return None, implicit_ns_info, False

    # we have found the tail end of the dotted path
    if hasattr(spec, 'loader'):
        loader = spec.loader
    return find_module_py33(string, path, loader)


def find_module_py33(string, path=None, loader=None, full_name=None):
    loader = loader or importlib.machinery.PathFinder.find_module(string, path)

    if loader is None and path is None:  # Fallback to find builtins
        try:
            with warnings.catch_warnings(record=True):
                # Mute "DeprecationWarning: Use importlib.util.find_spec()
                # instead." While we should replace that in the future, it's
                # probably good to wait until we deprecate Python 3.3, since
                # it was added in Python 3.4 and find_loader hasn't been
                # removed in 3.6.
                loader = importlib.find_loader(string)
        except ValueError as e:
            # See #491. Importlib might raise a ValueError, to avoid this, we
            # just raise an ImportError to fix the issue.
            raise ImportError("Originally  " + repr(e))

    if loader is None:
        raise ImportError("Couldn't find a loader for {}".format(string))

    try:
        is_package = loader.is_package(string)
        if is_package:
            if hasattr(loader, 'path'):
                module_path = os.path.dirname(loader.path)
            else:
                # At least zipimporter does not have path attribute
                module_path = os.path.dirname(loader.get_filename(string))
            if hasattr(loader, 'archive'):
                module_file = DummyFile(loader, string)
            else:
                module_file = None
        else:
            module_path = loader.get_filename(string)
            module_file = DummyFile(loader, string)
    except AttributeError:
        # ExtensionLoader has not attribute get_filename, instead it has a
        # path attribute that we can use to retrieve the module path
        try:
            module_path = loader.path
            module_file = DummyFile(loader, string)
        except AttributeError:
            module_path = string
            module_file = None
        finally:
            is_package = False

    if hasattr(loader, 'archive'):
        module_path = loader.archive

    return module_file, module_path, is_package


def find_module_pre_py33(string, path=None, full_name=None):
    try:
        module_file, module_path, description = imp.find_module(string, path)
        module_type = description[2]
        return module_file, module_path, module_type is imp.PKG_DIRECTORY
    except ImportError:
        pass

    if path is None:
        path = sys.path
    for item in path:
        loader = pkgutil.get_importer(item)
        if loader:
            try:
                loader = loader.find_module(string)
                if loader:
                    is_package = loader.is_package(string)
                    is_archive = hasattr(loader, 'archive')
                    module_path = loader.get_filename(string)
                    if is_package:
                        module_path = os.path.dirname(module_path)
                    if is_archive:
                        module_path = loader.archive
                    file = None
                    if not is_package or is_archive:
                        file = DummyFile(loader, string)
                    return file, module_path, is_package
            except ImportError:
                pass
    raise ImportError("No module named {}".format(string))


find_module = find_module_py33 if is_py33 else find_module_pre_py33
find_module = find_module_py34 if is_py34 else find_module
find_module.__doc__ = """
Provides information about a module.

This function isolates the differences in importing libraries introduced with
python 3.3 on; it gets a module name and optionally a path. It will return a
tuple containin an open file for the module (if not builtin), the filename
or the name of the module if it is a builtin one and a boolean indicating
if the module is contained in a package.
"""


class ImplicitNSInfo(object):
    """Stores information returned from an implicit namespace spec"""
    def __init__(self, name, paths):
        self.name = name
        self.paths = paths

# unicode function
try:
    unicode = unicode
except NameError:
    unicode = str


# re-raise function
if is_py3:
    def reraise(exception, traceback):
        raise exception.with_traceback(traceback)
else:
    eval(compile("""
def reraise(exception, traceback):
    raise exception, None, traceback
""", 'blub', 'exec'))

reraise.__doc__ = """
Re-raise `exception` with a `traceback` object.

Usage::

    reraise(Exception, sys.exc_info()[2])

"""

class Python3Method(object):
    def __init__(self, func):
        self.func = func

    def __get__(self, obj, objtype):
        if obj is None:
            return lambda *args, **kwargs: self.func(*args, **kwargs)
        else:
            return lambda *args, **kwargs: self.func(obj, *args, **kwargs)


def use_metaclass(meta, *bases):
    """ Create a class with a metaclass. """
    if not bases:
        bases = (object,)
    return meta("HackClass", bases, {})


try:
    encoding = sys.stdout.encoding
    if encoding is None:
        encoding = 'utf-8'
except AttributeError:
    encoding = 'ascii'


def u(string, errors='strict'):
    """Cast to unicode DAMMIT!
    Written because Python2 repr always implicitly casts to a string, so we
    have to cast back to a unicode (and we now that we always deal with valid
    unicode, because we check that in the beginning).
    """
    if isinstance(string, bytes):
        return unicode(string, encoding='UTF-8', errors=errors)
    return string


def cast_path(obj):
    """
    Take a bytes or str path and cast it to unicode.

    Apparently it is perfectly fine to pass both byte and unicode objects into
    the sys.path. This probably means that byte paths are normal at other
    places as well.

    Since this just really complicates everything and Python 2.7 will be EOL
    soon anyway, just go with always strings.
    """
    return u(obj, errors='replace')


def force_unicode(obj):
    # Intentionally don't mix those two up, because those two code paths might
    # be different in the future (maybe windows?).
    return cast_path(obj)


try:
    import builtins  # module name in python 3
except ImportError:
    import __builtin__ as builtins


import ast


def literal_eval(string):
    return ast.literal_eval(string)


try:
    from itertools import zip_longest
except ImportError:
    from itertools import izip_longest as zip_longest  # Python 2

try:
    FileNotFoundError = FileNotFoundError
except NameError:
    FileNotFoundError = IOError


def no_unicode_pprint(dct):
    """
    Python 2/3 dict __repr__ may be different, because of unicode differens
    (with or without a `u` prefix). Normally in doctests we could use `pprint`
    to sort dicts and check for equality, but here we have to write a separate
    function to do that.
    """
    import pprint
    s = pprint.pformat(dct)
    print(re.sub("u'", "'", s))


def print_to_stderr(string):
    if is_py3:
        eval("print(string, file=sys.stderr)")
    else:
        print >> sys.stderr, string


def utf8_repr(func):
    """
    ``__repr__`` methods in Python 2 don't allow unicode objects to be
    returned. Therefore cast them to utf-8 bytes in this decorator.
    """
    def wrapper(self):
        result = func(self)
        if isinstance(result, unicode):
            return result.encode('utf-8')
        else:
            return result

    if is_py3:
        return func
    else:
        return wrapper


if is_py3:
    import queue
else:
    import Queue as queue


import pickle
if sys.version_info[:2] == (3, 3):
    """
    Monkeypatch the unpickler in Python 3.3. This is needed, because the
    argument `encoding='bytes'` is not supported in 3.3, but badly needed to
    communicate with Python 2.
    """

    class NewUnpickler(pickle._Unpickler):
        dispatch = dict(pickle._Unpickler.dispatch)

        def _decode_string(self, value):
            # Used to allow strings from Python 2 to be decoded either as
            # bytes or Unicode strings.  This should be used only with the
            # STRING, BINSTRING and SHORT_BINSTRING opcodes.
            if self.encoding == "bytes":
                return value
            else:
                return value.decode(self.encoding, self.errors)

        def load_string(self):
            data = self.readline()[:-1]
            # Strip outermost quotes
            if len(data) >= 2 and data[0] == data[-1] and data[0] in b'"\'':
                data = data[1:-1]
            else:
                raise pickle.UnpicklingError("the STRING opcode argument must be quoted")
            self.append(self._decode_string(pickle.codecs.escape_decode(data)[0]))
        dispatch[pickle.STRING[0]] = load_string

        def load_binstring(self):
            # Deprecated BINSTRING uses signed 32-bit length
            len, = pickle.struct.unpack('<i', self.read(4))
            if len < 0:
                raise pickle.UnpicklingError("BINSTRING pickle has negative byte count")
            data = self.read(len)
            self.append(self._decode_string(data))
        dispatch[pickle.BINSTRING[0]] = load_binstring

        def load_short_binstring(self):
            len = self.read(1)[0]
            data = self.read(len)
            self.append(self._decode_string(data))
        dispatch[pickle.SHORT_BINSTRING[0]] = load_short_binstring

    def load(file, fix_imports=True, encoding="ASCII", errors="strict"):
        return NewUnpickler(file, fix_imports=fix_imports,
                            encoding=encoding, errors=errors).load()

    def loads(s, fix_imports=True, encoding="ASCII", errors="strict"):
        if isinstance(s, str):
            raise TypeError("Can't load pickle from unicode string")
        file = pickle.io.BytesIO(s)
        return NewUnpickler(file, fix_imports=fix_imports,
                            encoding=encoding, errors=errors).load()

    pickle.Unpickler = NewUnpickler
    pickle.load = load
    pickle.loads = loads


_PICKLE_PROTOCOL = 2


def pickle_load(file):
    if is_py3:
        return pickle.load(file, encoding='bytes')
    else:
        return pickle.load(file)


def pickle_dump(data, file):
    pickle.dump(data, file, protocol=_PICKLE_PROTOCOL)<|MERGE_RESOLUTION|>--- conflicted
+++ resolved
@@ -16,11 +16,7 @@
 is_py3 = sys.version_info[0] >= 3
 is_py33 = is_py3 and sys.version_info[1] >= 3
 is_py34 = is_py3 and sys.version_info[1] >= 4
-<<<<<<< HEAD
-is_py26 = not is_py3 and sys.version_info[1] < 7
-=======
 is_py35 = is_py3 and sys.version_info[1] >= 5
->>>>>>> 877383b1
 py_version = int(str(sys.version_info[0]) + str(sys.version_info[1]))
 
 
