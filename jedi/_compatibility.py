"""
To ensure compatibility from Python ``2.7`` - ``3.x``, a module has been
created. Clearly there is huge need to use conforming syntax.
"""
import errno
import sys
import os
import re
import pkgutil
import warnings
import inspect
import subprocess
try:
    import importlib
except ImportError:
    pass

is_py3 = sys.version_info[0] >= 3
is_py35 = is_py3 and sys.version_info[1] >= 5
py_version = int(str(sys.version_info[0]) + str(sys.version_info[1]))


class DummyFile(object):
    def __init__(self, loader, string):
        self.loader = loader
        self.string = string

    def read(self):
        return self.loader.get_source(self.string)

    def close(self):
        del self.loader


def find_module_py34(string, path=None, full_name=None, is_global_search=True):
    spec = None
    loader = None

    for finder in sys.meta_path:
        if is_global_search and finder != importlib.machinery.PathFinder:
            p = None
        else:
            p = path
        try:
            find_spec = finder.find_spec
        except AttributeError:
            # These are old-school clases that still have a different API, just
            # ignore those.
            continue

        spec = find_spec(string, p)
        if spec is not None:
            loader = spec.loader
            if loader is None and not spec.has_location:
                # This is a namespace package.
                full_name = string if not path else full_name
                implicit_ns_info = ImplicitNSInfo(full_name, spec.submodule_search_locations._path)
                return None, implicit_ns_info, False
            break

    return find_module_py33(string, path, loader)


def find_module_py33(string, path=None, loader=None, full_name=None, is_global_search=True):
    loader = loader or importlib.machinery.PathFinder.find_module(string, path)

    if loader is None and path is None:  # Fallback to find builtins
        try:
            with warnings.catch_warnings(record=True):
                # Mute "DeprecationWarning: Use importlib.util.find_spec()
                # instead." While we should replace that in the future, it's
                # probably good to wait until we deprecate Python 3.3, since
                # it was added in Python 3.4 and find_loader hasn't been
                # removed in 3.6.
                loader = importlib.find_loader(string)
        except ValueError as e:
            # See #491. Importlib might raise a ValueError, to avoid this, we
            # just raise an ImportError to fix the issue.
            raise ImportError("Originally  " + repr(e))

    if loader is None:
        raise ImportError("Couldn't find a loader for {}".format(string))

    try:
        is_package = loader.is_package(string)
        if is_package:
            if hasattr(loader, 'path'):
                module_path = os.path.dirname(loader.path)
            else:
                # At least zipimporter does not have path attribute
                module_path = os.path.dirname(loader.get_filename(string))
            if hasattr(loader, 'archive'):
                module_file = DummyFile(loader, string)
            else:
                module_file = None
        else:
            module_path = loader.get_filename(string)
            module_file = DummyFile(loader, string)
    except AttributeError:
        # ExtensionLoader has not attribute get_filename, instead it has a
        # path attribute that we can use to retrieve the module path
        try:
            module_path = loader.path
            module_file = DummyFile(loader, string)
        except AttributeError:
            module_path = string
            module_file = None
        finally:
            is_package = False

    if hasattr(loader, 'archive'):
        module_path = loader.archive

    return module_file, module_path, is_package


<<<<<<< HEAD
def find_module_pre_py34(string, path=None, full_name=None):
=======
def find_module_pre_py33(string, path=None, full_name=None, is_global_search=True):
>>>>>>> e7a019e6
    # This import is here, because in other places it will raise a
    # DeprecationWarning.
    import imp
    try:
        module_file, module_path, description = imp.find_module(string, path)
        module_type = description[2]
        return module_file, module_path, module_type is imp.PKG_DIRECTORY
    except ImportError:
        pass

    if path is None:
        path = sys.path
    for item in path:
        loader = pkgutil.get_importer(item)
        if loader:
            try:
                loader = loader.find_module(string)
                if loader:
                    is_package = loader.is_package(string)
                    is_archive = hasattr(loader, 'archive')
                    module_path = loader.get_filename(string)
                    if is_package:
                        module_path = os.path.dirname(module_path)
                    if is_archive:
                        module_path = loader.archive
                    file = None
                    if not is_package or is_archive:
                        file = DummyFile(loader, string)
                    return file, module_path, is_package
            except ImportError:
                pass
    raise ImportError("No module named {}".format(string))


find_module = find_module_py34 if is_py3 else find_module_pre_py34
find_module.__doc__ = """
Provides information about a module.

This function isolates the differences in importing libraries introduced with
python 3.3 on; it gets a module name and optionally a path. It will return a
tuple containin an open file for the module (if not builtin), the filename
or the name of the module if it is a builtin one and a boolean indicating
if the module is contained in a package.
"""


def _iter_modules(paths, prefix=''):
    # Copy of pkgutil.iter_modules adapted to work with namespaces

    for path in paths:
        importer = pkgutil.get_importer(path)

        if not isinstance(importer, importlib.machinery.FileFinder):
            # We're only modifying the case for FileFinder. All the other cases
            # still need to be checked (like zip-importing). Do this by just
            # calling the pkgutil version.
            for mod_info in pkgutil.iter_modules([path], prefix):
                yield mod_info
            continue

        # START COPY OF pkutils._iter_file_finder_modules.
        if importer.path is None or not os.path.isdir(importer.path):
            return

        yielded = {}

        try:
            filenames = os.listdir(importer.path)
        except OSError:
            # ignore unreadable directories like import does
            filenames = []
        filenames.sort()  # handle packages before same-named modules

        for fn in filenames:
            modname = inspect.getmodulename(fn)
            if modname == '__init__' or modname in yielded:
                continue

            # jedi addition: Avoid traversing special directories
            if fn.startswith('.') or fn == '__pycache__':
                continue

            path = os.path.join(importer.path, fn)
            ispkg = False

            if not modname and os.path.isdir(path) and '.' not in fn:
                modname = fn
                # A few jedi modifications: Don't check if there's an
                # __init__.py
                try:
                    os.listdir(path)
                except OSError:
                    # ignore unreadable directories like import does
                    continue
                ispkg = True

            if modname and '.' not in modname:
                yielded[modname] = 1
                yield importer, prefix + modname, ispkg
        # END COPY


iter_modules = _iter_modules if py_version >= 34 else pkgutil.iter_modules


class ImplicitNSInfo(object):
    """Stores information returned from an implicit namespace spec"""
    def __init__(self, name, paths):
        self.name = name
        self.paths = paths


if is_py3:
    all_suffixes = importlib.machinery.all_suffixes
else:
    def all_suffixes():
        # Is deprecated and raises a warning in Python 3.6.
        import imp
        return [suffix for suffix, _, _ in imp.get_suffixes()]


# unicode function
try:
    unicode = unicode
except NameError:
    unicode = str


# re-raise function
if is_py3:
    def reraise(exception, traceback):
        raise exception.with_traceback(traceback)
else:
    eval(compile("""
def reraise(exception, traceback):
    raise exception, None, traceback
""", 'blub', 'exec'))

reraise.__doc__ = """
Re-raise `exception` with a `traceback` object.

Usage::

    reraise(Exception, sys.exc_info()[2])

"""


class Python3Method(object):
    def __init__(self, func):
        self.func = func

    def __get__(self, obj, objtype):
        if obj is None:
            return lambda *args, **kwargs: self.func(*args, **kwargs)
        else:
            return lambda *args, **kwargs: self.func(obj, *args, **kwargs)


def use_metaclass(meta, *bases):
    """ Create a class with a metaclass. """
    if not bases:
        bases = (object,)
    return meta("Py2CompatibilityMetaClass", bases, {})


try:
    encoding = sys.stdout.encoding
    if encoding is None:
        encoding = 'utf-8'
except AttributeError:
    encoding = 'ascii'


def u(string, errors='strict'):
    """Cast to unicode DAMMIT!
    Written because Python2 repr always implicitly casts to a string, so we
    have to cast back to a unicode (and we now that we always deal with valid
    unicode, because we check that in the beginning).
    """
    if isinstance(string, bytes):
        return unicode(string, encoding='UTF-8', errors=errors)
    return string


def cast_path(obj):
    """
    Take a bytes or str path and cast it to unicode.

    Apparently it is perfectly fine to pass both byte and unicode objects into
    the sys.path. This probably means that byte paths are normal at other
    places as well.

    Since this just really complicates everything and Python 2.7 will be EOL
    soon anyway, just go with always strings.
    """
    return u(obj, errors='replace')


def force_unicode(obj):
    # Intentionally don't mix those two up, because those two code paths might
    # be different in the future (maybe windows?).
    return cast_path(obj)


try:
    import builtins  # module name in python 3
except ImportError:
    import __builtin__ as builtins  # noqa: F401


import ast  # noqa: F401


def literal_eval(string):
    return ast.literal_eval(string)


try:
    from itertools import zip_longest
except ImportError:
    from itertools import izip_longest as zip_longest  # Python 2  # noqa: F401

try:
    FileNotFoundError = FileNotFoundError
except NameError:
    FileNotFoundError = IOError

try:
    NotADirectoryError = NotADirectoryError
except NameError:
    NotADirectoryError = IOError


def no_unicode_pprint(dct):
    """
    Python 2/3 dict __repr__ may be different, because of unicode differens
    (with or without a `u` prefix). Normally in doctests we could use `pprint`
    to sort dicts and check for equality, but here we have to write a separate
    function to do that.
    """
    import pprint
    s = pprint.pformat(dct)
    print(re.sub("u'", "'", s))


def print_to_stderr(*args):
    if is_py3:
        eval("print(*args, file=sys.stderr)")
    else:
        print >> sys.stderr, args


def utf8_repr(func):
    """
    ``__repr__`` methods in Python 2 don't allow unicode objects to be
    returned. Therefore cast them to utf-8 bytes in this decorator.
    """
    def wrapper(self):
        result = func(self)
        if isinstance(result, unicode):
            return result.encode('utf-8')
        else:
            return result

    if is_py3:
        return func
    else:
        return wrapper


if is_py3:
    import queue
else:
    import Queue as queue  # noqa: F401

try:
    # Attempt to load the C implementation of pickle on Python 2 as it is way
    # faster.
    import cPickle as pickle
except ImportError:
    import pickle
if sys.version_info[:2] == (3, 3):
    """
    Monkeypatch the unpickler in Python 3.3. This is needed, because the
    argument `encoding='bytes'` is not supported in 3.3, but badly needed to
    communicate with Python 2.
    """

    class NewUnpickler(pickle._Unpickler):
        dispatch = dict(pickle._Unpickler.dispatch)

        def _decode_string(self, value):
            # Used to allow strings from Python 2 to be decoded either as
            # bytes or Unicode strings.  This should be used only with the
            # STRING, BINSTRING and SHORT_BINSTRING opcodes.
            if self.encoding == "bytes":
                return value
            else:
                return value.decode(self.encoding, self.errors)

        def load_string(self):
            data = self.readline()[:-1]
            # Strip outermost quotes
            if len(data) >= 2 and data[0] == data[-1] and data[0] in b'"\'':
                data = data[1:-1]
            else:
                raise pickle.UnpicklingError("the STRING opcode argument must be quoted")
            self.append(self._decode_string(pickle.codecs.escape_decode(data)[0]))
        dispatch[pickle.STRING[0]] = load_string

        def load_binstring(self):
            # Deprecated BINSTRING uses signed 32-bit length
            len, = pickle.struct.unpack('<i', self.read(4))
            if len < 0:
                raise pickle.UnpicklingError("BINSTRING pickle has negative byte count")
            data = self.read(len)
            self.append(self._decode_string(data))
        dispatch[pickle.BINSTRING[0]] = load_binstring

        def load_short_binstring(self):
            len = self.read(1)[0]
            data = self.read(len)
            self.append(self._decode_string(data))
        dispatch[pickle.SHORT_BINSTRING[0]] = load_short_binstring

    def load(file, fix_imports=True, encoding="ASCII", errors="strict"):
        return NewUnpickler(file, fix_imports=fix_imports,
                            encoding=encoding, errors=errors).load()

    def loads(s, fix_imports=True, encoding="ASCII", errors="strict"):
        if isinstance(s, str):
            raise TypeError("Can't load pickle from unicode string")
        file = pickle.io.BytesIO(s)
        return NewUnpickler(file, fix_imports=fix_imports,
                            encoding=encoding, errors=errors).load()

    pickle.Unpickler = NewUnpickler
    pickle.load = load
    pickle.loads = loads


def pickle_load(file):
    try:
        if is_py3:
            return pickle.load(file, encoding='bytes')
        return pickle.load(file)
    # Python on Windows don't throw EOF errors for pipes. So reraise them with
    # the correct type, which is caught upwards.
    except OSError:
        if sys.platform == 'win32':
            raise EOFError()
        raise


def pickle_dump(data, file, protocol):
    try:
        pickle.dump(data, file, protocol)
        # On Python 3.3 flush throws sometimes an error even though the writing
        # operation should be completed.
        file.flush()
    # Python on Windows don't throw EPIPE errors for pipes. So reraise them with
    # the correct type and error number.
    except OSError:
        if sys.platform == 'win32':
            raise IOError(errno.EPIPE, "Broken pipe")
        raise


# Determine the highest protocol version compatible for a given list of Python
# versions.
def highest_pickle_protocol(python_versions):
    protocol = 4
    for version in python_versions:
        if version[0] == 2:
            # The minimum protocol version for the versions of Python that we
            # support (2.7 and 3.3+) is 2.
            return 2
        if version[1] < 4:
            protocol = 3
    return protocol


try:
    from inspect import Parameter
except ImportError:
    class Parameter(object):
        POSITIONAL_ONLY = object()
        POSITIONAL_OR_KEYWORD = object()
        VAR_POSITIONAL = object()
        KEYWORD_ONLY = object()
        VAR_KEYWORD = object()


class GeneralizedPopen(subprocess.Popen):
    def __init__(self, *args, **kwargs):
        if os.name == 'nt':
            try:
                # Was introduced in Python 3.7.
                CREATE_NO_WINDOW = subprocess.CREATE_NO_WINDOW
            except AttributeError:
                CREATE_NO_WINDOW = 0x08000000
            kwargs['creationflags'] = CREATE_NO_WINDOW
        super(GeneralizedPopen, self).__init__(*args, **kwargs)


# shutil.which is not available on Python 2.7.
def which(cmd, mode=os.F_OK | os.X_OK, path=None):
    """Given a command, mode, and a PATH string, return the path which
    conforms to the given mode on the PATH, or None if there is no such
    file.

    `mode` defaults to os.F_OK | os.X_OK. `path` defaults to the result
    of os.environ.get("PATH"), or can be overridden with a custom search
    path.

    """
    # Check that a given file can be accessed with the correct mode.
    # Additionally check that `file` is not a directory, as on Windows
    # directories pass the os.access check.
    def _access_check(fn, mode):
        return (os.path.exists(fn) and os.access(fn, mode)
                and not os.path.isdir(fn))

    # If we're given a path with a directory part, look it up directly rather
    # than referring to PATH directories. This includes checking relative to the
    # current directory, e.g. ./script
    if os.path.dirname(cmd):
        if _access_check(cmd, mode):
            return cmd
        return None

    if path is None:
        path = os.environ.get("PATH", os.defpath)
    if not path:
        return None
    path = path.split(os.pathsep)

    if sys.platform == "win32":
        # The current directory takes precedence on Windows.
        if os.curdir not in path:
            path.insert(0, os.curdir)

        # PATHEXT is necessary to check on Windows.
        pathext = os.environ.get("PATHEXT", "").split(os.pathsep)
        # See if the given file matches any of the expected path extensions.
        # This will allow us to short circuit when given "python.exe".
        # If it does match, only test that one, otherwise we have to try
        # others.
        if any(cmd.lower().endswith(ext.lower()) for ext in pathext):
            files = [cmd]
        else:
            files = [cmd + ext for ext in pathext]
    else:
        # On other platforms you don't have things like PATHEXT to tell you
        # what file suffixes are executable, so just pass on cmd as-is.
        files = [cmd]

    seen = set()
    for dir in path:
        normdir = os.path.normcase(dir)
        if normdir not in seen:
            seen.add(normdir)
            for thefile in files:
                name = os.path.join(dir, thefile)
                if _access_check(name, mode):
                    return name
    return None<|MERGE_RESOLUTION|>--- conflicted
+++ resolved
@@ -114,11 +114,7 @@
     return module_file, module_path, is_package
 
 
-<<<<<<< HEAD
-def find_module_pre_py34(string, path=None, full_name=None):
-=======
-def find_module_pre_py33(string, path=None, full_name=None, is_global_search=True):
->>>>>>> e7a019e6
+def find_module_pre_py34(string, path=None, full_name=None, is_global_search=True):
     # This import is here, because in other places it will raise a
     # DeprecationWarning.
     import imp
