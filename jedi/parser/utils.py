import inspect
import time
import os
import sys
import json
import hashlib
import gc
import shutil
import pickle

from jedi import settings
from jedi import debug
from jedi._compatibility import FileNotFoundError


def underscore_memoization(func):
    """
    Decorator for methods::

        class A(object):
            def x(self):
                if self._x:
                    self._x = 10
                return self._x

    Becomes::

        class A(object):
            @underscore_memoization
            def x(self):
                return 10

    A now has an attribute ``_x`` written by this decorator.
    """
    name = '_' + func.__name__

    def wrapper(self):
        try:
            return getattr(self, name)
        except AttributeError:
            result = func(self)
            if inspect.isgenerator(result):
                result = list(result)
            setattr(self, name, result)
            return result

    return wrapper


# for fast_parser, should not be deleted
parser_cache = {}


class ParserCacheItem(object):
    def __init__(self, parser, change_time=None):
        self.parser = parser
        if change_time is None:
            change_time = time.time()
        self.change_time = change_time


def load_parser(grammar, path):
    """
    Returns the module or None, if it fails.
    """
    p_time = os.path.getmtime(path) if path else None
    try:
        parser_cache_item = parser_cache[path]
        if not path or p_time <= parser_cache_item.change_time:
            return parser_cache_item.parser
    except KeyError:
        if settings.use_filesystem_cache:
            return ParserPickling.load_parser(grammar, path, p_time)


def save_parser(grammar, path, parser, pickling=True):
    try:
        p_time = None if path is None else os.path.getmtime(path)
    except OSError:
        p_time = None
        pickling = False

    item = ParserCacheItem(parser, p_time)
    parser_cache[path] = item
    if settings.use_filesystem_cache and pickling:
        ParserPickling.save_parser(grammar, path, item)


class ParserPickling(object):
    version = 28
    """
    Version number (integer) for file system cache.

    Increment this number when there are any incompatible changes in
    parser representation classes.  For example, the following changes
    are regarded as incompatible.

    - Class name is changed.
    - Class is moved to another module.
    - Defined slot of the class is changed.
    """

    def __init__(self):
        self.__index = None
        self.py_tag = 'cpython-%s%s' % sys.version_info[:2]
        """
        Short name for distinguish Python implementations and versions.

        It's like `sys.implementation.cache_tag` but for Python < 3.3
        we generate something similar.  See:
        http://docs.python.org/3/library/sys.html#sys.implementation

        .. todo:: Detect interpreter (e.g., PyPy).
        """

    def load_parser(self, grammar, path, original_changed_time):
        """
        Try to load the parser for `path`, unless `original_changed_time` is
        greater than the original pickling time. In which case the pickled
        parser is not up to date.
        """
        path = self._clean_path(path)
        try:
            pickle_changed_time = self._index[path]
        except KeyError:
            return None
        if original_changed_time is not None \
                and pickle_changed_time < original_changed_time:
            # the pickle file is outdated
            return None

<<<<<<< HEAD
        with open(self._get_hashed_path(grammar, path), 'rb') as f:
            try:
                gc.disable()
                parser_cache_item = pickle.load(f)
            finally:
                gc.enable()
=======
        try:
            with open(self._get_hashed_path(path), 'rb') as f:
                try:
                    gc.disable()
                    parser_cache_item = pickle.load(f)
                finally:
                    gc.enable()
        except FileNotFoundError:
            return None
>>>>>>> eb9af195

        debug.dbg('pickle loaded: %s', path)
        parser_cache[path] = parser_cache_item
        return parser_cache_item.parser

    def save_parser(self, grammar, path, parser_cache_item):
        path = self._clean_path(path)
        self.__index = None
        try:
            files = self._index
        except KeyError:
            files = {}
            self._index = files

        with open(self._get_hashed_path(grammar, path), 'wb') as f:
            pickle.dump(parser_cache_item, f, pickle.HIGHEST_PROTOCOL)
            files[path] = parser_cache_item.change_time

        self._flush_index()

    @property
    def _index(self):
        if self.__index is None:
            try:
                with open(self._get_path('index.json')) as f:
                    data = json.load(f)
            except (IOError, ValueError):
                self.__index = {}
            else:
                # 0 means version is not defined (= always delete cache):
                if data.get('version', 0) != self.version:
                    self.clear_cache()
                else:
                    self.__index = data['index']
        return self.__index

    def _remove_old_modules(self):
        # TODO use
        change = False
        if change:
            self._flush_index(self)
            self._index  # reload index

    def _flush_index(self):
        data = {'version': self.version, 'index': self._index}
        with open(self._get_path('index.json'), 'w') as f:
            json.dump(data, f)
        self.__index = None

    def clear_cache(self):
        shutil.rmtree(self._cache_directory())
        self.__index = {}

    def _clean_path(self, path):
        return os.path.expanduser(path)

    def _get_hashed_path(self, grammar, path):
        file_hash = hashlib.sha256(path.encode("utf-8")).hexdigest()
        return self._get_path('%s-%s.pkl' % (grammar.sha256, file_hash))

    def _get_path(self, file):
        dir = self._cache_directory()
        if not os.path.exists(dir):
            os.makedirs(dir)
        return os.path.join(dir, file)

    def _cache_directory(self):
        return os.path.join(settings.cache_directory, self.py_tag)


# is a singleton
ParserPickling = ParserPickling()<|MERGE_RESOLUTION|>--- conflicted
+++ resolved
@@ -129,16 +129,8 @@
             # the pickle file is outdated
             return None
 
-<<<<<<< HEAD
-        with open(self._get_hashed_path(grammar, path), 'rb') as f:
-            try:
-                gc.disable()
-                parser_cache_item = pickle.load(f)
-            finally:
-                gc.enable()
-=======
-        try:
-            with open(self._get_hashed_path(path), 'rb') as f:
+        try:
+            with open(self._get_hashed_path(grammar, path), 'rb') as f:
                 try:
                     gc.disable()
                     parser_cache_item = pickle.load(f)
@@ -146,7 +138,6 @@
                     gc.enable()
         except FileNotFoundError:
             return None
->>>>>>> eb9af195
 
         debug.dbg('pickle loaded: %s', path)
         parser_cache[path] = parser_cache_item
