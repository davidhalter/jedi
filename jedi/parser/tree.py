--- conflicted
+++ resolved
@@ -302,58 +302,10 @@
         self._start_pos = (self._start_pos[0] + line_offset,
                            self._start_pos[1] + column_offset)
 
-<<<<<<< HEAD
     def first_leaf(self):
         return self
 
     def get_code(self, normalized=False, include_prefix=True):
-=======
-    def get_previous(self):
-        """
-        Returns the previous leaf in the parser tree.
-        """
-        node = self
-        while True:
-            c = node.parent.children
-            i = c.index(self)
-            if i == 0:
-                node = node.parent
-                if node.parent is None:
-                    raise IndexError('Cannot access the previous element of the first one.')
-            else:
-                node = c[i - 1]
-                break
-        while True:
-            try:
-                node = node.children[-1]
-            except AttributeError:  # A Leaf doesn't have children.
-                return node
-
-    def get_next(self):
-        """
-        Returns the next leaf in the parser tree.
-        """
-        node = self
-        while True:
-            c = node.parent.children
-            i = c.index(node)
-            try:
-                node = c[i + 1]
-            except IndexError:
-                node = node.parent
-                if node.parent is None:
-                    raise IndexError('Cannot access the next element of the last one.')
-            else:
-                break
-        while True:
-            try:
-                node = node.children[0]
-            except AttributeError:  # A Leaf doesn't have children.
-                return node
-
-
-    def get_code(self, normalized=False):
->>>>>>> 9c0f3f95
         if normalized:
             return self.value
         if include_prefix:
@@ -374,7 +326,6 @@
                 except IndexError:
                     return None
 
-
     def prev_sibling(self):
         """
         The node/leaf immediately preceding the invocant in their parent's
@@ -387,7 +338,6 @@
                 if i == 0:
                     return None
                 return self.parent.children[i - 1]
-
 
     def nodes_to_execute(self, last_added=False):
         return []
@@ -632,7 +582,6 @@
         except AttributeError:
             return self.children[0]
 
-<<<<<<< HEAD
     def get_next_leaf(self):
         """
         Raises an IndexError if it's the last node. (Would be the module)
@@ -640,10 +589,11 @@
         c = self.parent.children
         index = c.index(self)
         if index == len(c) - 1:
+            # TODO WTF? recursion?
             return self.get_next_leaf()
         else:
             return c[index + 1]
-=======
+
     def last_leaf(self):
         try:
             return self.children[-1].last_leaf()
@@ -661,11 +611,11 @@
             elif self.isinstance(WithStmt):
                 whitespace = self.children[3].first_leaf().prefix
             else:
-                whitespace = self.last_leaf().get_next().prefix
+                whitespace = self.last_leaf().get_next_leaf().prefix
         except AttributeError:
             return None
         except ValueError:
-            # in some particular cases, the tree doesn't seem to be linked
+            # TODO in some particular cases, the tree doesn't seem to be linked
             # correctly
             return None
         if "#" not in whitespace:
@@ -676,7 +626,6 @@
         if "\n" in comment:
             comment = comment[:comment.index("\n")]
         return comment
->>>>>>> 9c0f3f95
 
     @utf8_repr
     def __repr__(self):
