--- conflicted
+++ resolved
@@ -9,13 +9,9 @@
 
 from jedi._compatibility import find_module_py33, find_module
 from jedi.evaluate import compiled
-<<<<<<< HEAD
 from jedi.evaluate import imports
-from ..helpers import cwd_at
-=======
 from jedi.api.project import Project
 from ..helpers import cwd_at, get_example_dir
->>>>>>> ffd9a6b4
 
 THIS_DIR = os.path.dirname(__file__)
 
@@ -262,7 +258,6 @@
 
 
 @pytest.mark.parametrize(
-<<<<<<< HEAD
     ('path', 'goal'), [
         (os.path.join(THIS_DIR, 'test_docstring.py'), ('ok', 'lala', 'test_imports')),
         (os.path.join(THIS_DIR, '__init__.py'), ('ok', 'lala', 'x', 'test_imports')),
@@ -278,7 +273,9 @@
     )
     assert input_module is module
     assert found_module.string_names == goal
-=======
+
+
+@pytest.mark.parametrize(
     'path', ('api/whatever/test_this.py', 'api/whatever/file'))
 def test_relative_imports_with_multiple_similar_directories(Script, path):
     dir = get_example_dir('issue1209')
@@ -290,5 +287,4 @@
     script._evaluator.project = Project(dir)
     name, import_ = script.completions()
     assert import_.name == 'import'
-    assert name.name == 'api_test1'
->>>>>>> ffd9a6b4
+    assert name.name == 'api_test1'