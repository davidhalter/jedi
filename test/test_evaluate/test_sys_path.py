--- conflicted
+++ resolved
@@ -92,14 +92,6 @@
         (['/foo'], '/x/bar.py', None, False),
         (['/foo'], '/foo/bar.xyz', ('bar.xyz',), False),
     ])
-<<<<<<< HEAD
 def test_calculate_dotted_from_path(sys_path_, module_path, expected, is_package):
-    assert sys_path.transform_path_to_dotted(sys_path_, module_path) \
-        == (expected, is_package)
-=======
-def test_calculate_dotted_from_path(sys_path_, module_path, result):
     # tranform_path_to_dotted expects normalized absolute paths.
-    sys_path_ = [os.path.abspath(path) for path in sys_path_]
-    module_path = os.path.abspath(module_path)
-    assert sys_path.transform_path_to_dotted(sys_path_, module_path) == result
->>>>>>> 77a7792a
+    sys_path_ = [os.path.abspath(path) for path in sys_path_]