--- conflicted
+++ resolved
@@ -3,10 +3,13 @@
 import pytest
 
 
-def test_implicit_namespace_package(Script, environment):
+@pytest.fixture(autouse=True)
+def skip_not_supported_versions(environment):
     if environment.version_info < (3, 4):
         pytest.skip()
 
+
+def test_implicit_namespace_package(Script):
     sys_path = [join(dirname(__file__), d)
                 for d in ['implicit_namespace_package/ns1', 'implicit_namespace_package/ns2']]
 
@@ -47,10 +50,7 @@
         assert completion.description == solution
 
 
-def test_implicit_nested_namespace_package(Script, environment):
-    if environment.version_info < (3, 4):
-        pytest.skip()
-
+def test_implicit_nested_namespace_package(Script):
     code = 'from implicit_nested_namespaces.namespace.pkg.module import CONST'
 
     sys_path = [dirname(__file__)]
@@ -61,39 +61,35 @@
 
     assert len(result) == 1
 
-<<<<<<< HEAD
     implicit_pkg, = Script(code, column=10, sys_path=sys_path).goto_definitions()
     assert implicit_pkg.type == 'module'
     assert implicit_pkg.module_path is None
-=======
-@pytest.mark.skipif('sys.version_info[:2] < (3,4)')
-def test_implicit_namespace_package_import_autocomplete():
+
+
+def test_implicit_namespace_package_import_autocomplete(Script):
     CODE = 'from implicit_name'
 
     sys_path = [dirname(__file__)]
 
-    script = jedi.Script(sys_path=sys_path, source=CODE)
+    script = Script(sys_path=sys_path, source=CODE)
     compl = script.completions()
     assert [c.name for c in compl] == ['implicit_namespace_package']
 
 
-@pytest.mark.skipif('sys.version_info[:2] < (3,4)')
-def test_namespace_package_in_multiple_directories_autocompletion():
+def test_namespace_package_in_multiple_directories_autocompletion(Script):
     CODE = 'from pkg.'
     sys_path = [join(dirname(__file__), d)
                 for d in ['implicit_namespace_package/ns1', 'implicit_namespace_package/ns2']]
 
-    script = jedi.Script(sys_path=sys_path, source=CODE)
+    script = Script(sys_path=sys_path, source=CODE)
     compl = script.completions()
     assert set(c.name for c in compl) == set(['ns1_file', 'ns2_file'])
 
 
-@pytest.mark.skipif('sys.version_info[:2] < (3,4)')
-def test_namespace_package_in_multiple_directories_goto_definition():
+def test_namespace_package_in_multiple_directories_goto_definition(Script):
     CODE = 'from pkg import ns1_file'
     sys_path = [join(dirname(__file__), d)
                 for d in ['implicit_namespace_package/ns1', 'implicit_namespace_package/ns2']]
-    script = jedi.Script(sys_path=sys_path, source=CODE)
+    script = Script(sys_path=sys_path, source=CODE)
     result = script.goto_definitions()
-    assert len(result) == 1
->>>>>>> ff65cf8e
+    assert len(result) == 1