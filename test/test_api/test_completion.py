<<<<<<< HEAD
from os.path import join, sep as s, dirname
=======
from os.path import join, sep as s, expanduser
>>>>>>> 5329f950
import os
import sys
from textwrap import dedent

import pytest

from ..helpers import root_dir
from jedi.api.helpers import start_match, fuzzy_match


def test_in_whitespace(Script):
    code = dedent('''
    def x():
        pass''')
    assert len(Script(code).complete(column=2)) > 20


def test_empty_init(Script):
    """This was actually an issue."""
    code = dedent('''\
    class X(object): pass
    X(''')
    assert Script(code).complete()


def test_in_empty_space(Script):
    code = dedent('''\
    class X(object):
        def __init__(self):
            hello
            ''')
    comps = Script(code).complete(3, 7)
    self, = [c for c in comps if c.name == 'self']
    assert self.name == 'self'
    def_, = self.infer()
    assert def_.name == 'X'


def test_indent_value(Script):
    """
    If an INDENT is the next supposed token, we should still be able to
    complete.
    """
    code = 'if 1:\nisinstanc'
    comp, = Script(code).complete()
    assert comp.name == 'isinstance'


def test_keyword_value(Script):
    def get_names(*args, **kwargs):
        return [d.name for d in Script(*args, **kwargs).complete()]

    names = get_names('if 1:\n pass\n')
    assert 'if' in names
    assert 'elif' in names


def test_os_nowait(Script):
    """ github issue #45 """
    s = Script("import os; os.P_").complete()
    assert 'P_NOWAIT' in [i.name for i in s]


def test_points_in_completion(Script):
    """At some point, points were inserted into the completions, this
    caused problems, sometimes.
    """
    c = Script("if IndentationErr").complete()
    assert c[0].name == 'IndentationError'
    assert c[0].complete == 'or'


def test_loading_unicode_files_with_bad_global_charset(Script, monkeypatch, tmpdir):
    dirname = str(tmpdir.mkdir('jedi-test'))
    filename1 = join(dirname, 'test1.py')
    filename2 = join(dirname, 'test2.py')
    if sys.version_info < (3, 0):
        data = "# coding: latin-1\nfoo = 'm\xf6p'\n"
    else:
        data = "# coding: latin-1\nfoo = 'm\xf6p'\n".encode("latin-1")

    with open(filename1, "wb") as f:
        f.write(data)
    s = Script("from test1 import foo\nfoo.", path=filename2)
    s.complete(line=2, column=4)

def test_complete_expanduser(Script):
    possibilities = os.listdir(expanduser('~'))
    non_dots = [p for p in possibilities if not p.startswith('.') and len(p) > 1]
    item = non_dots[0]
    line = "'~%s%s'" % (os.sep, item)
    s = Script(line, line=1, column=len(line)-1)
    assert item in [c.name for c in s.completions()]


def test_fake_subnodes(Script):
    """
    Test the number of subnodes of a fake object.

    There was a bug where the number of child nodes would grow on every
    call to :func:``jedi.inference.compiled.fake.get_faked``.

    See Github PR#649 and isseu #591.
    """
    def get_str_completion(values):
        for c in values:
            if c.name == 'str':
                return c
    limit = None
    for i in range(2):
        completions = Script('').complete()
        c = get_str_completion(completions)
        str_value, = c._name.infer()
        n = len(str_value.tree_node.children[-1].children)
        if i == 0:
            limit = n
        else:
            assert n == limit


def test_generator(Script):
    # Did have some problems with the usage of generator completions this
    # way.
    s = "def abc():\n" \
        "    yield 1\n" \
        "abc()."
    assert Script(s).complete()


def test_in_comment(Script):
    assert Script(" # Comment").complete()
    # TODO this is a bit ugly, that the behaviors in comments are different.
    assert not Script("max_attr_value = int(2) # Cast to int for spe").complete()


def test_in_comment_before_string(Script):
    assert not Script(" # Foo\n'asdf'").complete(line=1)


def test_async(Script, environment):
    if environment.version_info < (3, 5):
        pytest.skip()

    code = dedent('''
        foo = 3
        async def x():
            hey = 3
              ho''')
    comps = Script(code).complete(column=4)
    names = [c.name for c in comps]
    assert 'foo' in names
    assert 'hey' in names


def test_method_doc_with_signature(Script):
    code = 'f = open("")\nf.writelin'
    c, = Script(code).complete()
    assert c.name == 'writelines'
    assert c.docstring() == 'writelines(lines: Iterable[AnyStr]) -> None'


def test_method_doc_with_signature2(Script):
    code = 'f = open("")\nf.writelines'
    d, = Script(code).goto()
    assert d.docstring() == 'writelines(lines: Iterable[AnyStr]) -> None'


def test_with_stmt_error_recovery(Script):
    assert Script('with open('') as foo: foo.\na').complete(line=1)


def test_function_param_usage(Script):
    c, = Script('def func(foo_value):\n str(foo_valu').complete()
    assert c.complete == 'e'
    assert c.name == 'foo_value'

    c1, c2 = Script('def func(foo_value):\n func(foo_valu').complete()
    assert c1.complete == 'e'
    assert c1.name == 'foo_value'
    assert c2.complete == 'e='
    assert c2.name == 'foo_value='


@pytest.mark.parametrize(
    'code, has_keywords', (
        ('', True),
        ('x;', True),
        ('1', False),
        ('1 ', True),
        ('1\t', True),
        ('1\n', True),
        ('1\\\n', True),
    )
)
def test_keyword_completion(Script, code, has_keywords):
    assert has_keywords == any(x.is_keyword for x in Script(code).complete())


f1 = join(root_dir, 'example.py')
f2 = join(root_dir, 'test', 'example.py')
os_path = 'from os.path import *\n'
# os.path.sep escaped
se = s * 2 if s == '\\' else s
current_dirname = os.path.basename(dirname(dirname(dirname(__file__))))


@pytest.mark.parametrize(
    'file, code, column, expected', [
        # General tests / relative paths
        (None, '"comp', None, []),  # No files like comp
        (None, '"test', None, [s]),
        (None, '"test', 4, ['t' + s]),
        ('example.py', '"test%scomp' % s, None, ['letion' + s]),
        ('example.py', 'r"comp"', None, []),
        ('example.py', 'r"tes"', None, []),
        ('example.py', '1 + r"tes"', None, []),
        ('example.py', 'r"tes"', 5, ['t' + s]),
        ('example.py', 'r" tes"', 6, []),
        ('test%sexample.py' % se, 'r"tes"', 5, ['t' + s]),
        ('test%sexample.py' % se, 'r"test%scomp"' % s, 5, ['t' + s]),
        ('test%sexample.py' % se, 'r"test%scomp"' % s, 11, ['letion' + s]),
        ('test%sexample.py' % se, '"%s"' % join('test', 'completion', 'basi'), 21, ['c.py']),
        ('example.py', 'rb"' + join('..', current_dirname, 'tes'), None, ['t' + s]),

        # Absolute paths
        (None, '"' + join(root_dir, 'test', 'test_ca'), None, ['che.py"']),
        (None, '"%s"' % join(root_dir, 'test', 'test_ca'), len(root_dir) + 14, ['che.py']),

        # Longer quotes
        ('example.py', 'r"""test', None, [s]),
        ('example.py', 'r"""\ntest', None, []),
        ('example.py', 'u"""tes\n', (1, 7), ['t' + s]),
        ('example.py', '"""test%stest_cache.p"""' % s, 20, ['y']),
        ('example.py', '"""test%stest_cache.p"""' % s, 19, ['py"""']),

        # Adding
        ('example.py', '"test" + "%stest_cac' % se, None, ['he.py"']),
        ('example.py', '"test" + "%s" + "test_cac' % se, None, ['he.py"']),
        ('example.py', 'x = 1 + "test', None, []),
        ('example.py', 'x = f("te" + "st)', 16, [s]),
        ('example.py', 'x = f("te" + "st', 16, [s]),
        ('example.py', 'x = f("te" + "st"', 16, [s]),
        ('example.py', 'x = f("te" + "st")', 16, [s]),
        ('example.py', 'x = f("t" + "est")', 16, [s]),
        # This is actually not correct, but for now leave it here, because of
        # Python 2.
        ('example.py', 'x = f(b"t" + "est")', 17, [s]),
        ('example.py', '"test" + "', None, [s]),

        # __file__
        (f1, os_path + 'dirname(__file__) + "%stest' % s, None, [s]),
        (f2, os_path + 'dirname(__file__) + "%stest_ca' % se, None, ['che.py"']),
        (f2, os_path + 'dirname(abspath(__file__)) + sep + "test_ca', None, ['che.py"']),
        (f2, os_path + 'join(dirname(__file__), "completion") + sep + "basi', None, ['c.py"']),
        (f2, os_path + 'join("test", "completion") + sep + "basi', None, ['c.py"']),

        # inside join
        (f2, os_path + 'join(dirname(__file__), "completion", "basi', None, ['c.py"']),
        (f2, os_path + 'join(dirname(__file__), "completion", "basi)', 43, ['c.py"']),
        (f2, os_path + 'join(dirname(__file__), "completion", "basi")', 43, ['c.py']),
        (f2, os_path + 'join(dirname(__file__), "completion", "basi)', 35, ['']),
        (f2, os_path + 'join(dirname(__file__), "completion", "basi)', 33, ['on"']),
        (f2, os_path + 'join(dirname(__file__), "completion", "basi")', 33, ['on"']),

        # join with one argument. join will not get inferred and the result is
        # that directories and in a slash. This is unfortunate, but doesn't
        # really matter.
        (f2, os_path + 'join("tes', 9, ['t"']),
        (f2, os_path + 'join(\'tes)', 9, ["t'"]),
        (f2, os_path + 'join(r"tes"', 10, ['t']),
        (f2, os_path + 'join("""tes""")', 11, ['t']),

        # Almost like join but not really
        (f2, os_path + 'join["tes', 9, ['t' + s]),
        (f2, os_path + 'join["tes"', 9, ['t' + s]),
        (f2, os_path + 'join["tes"]', 9, ['t' + s]),
        (f2, os_path + 'join[dirname(__file__), "completi', 33, []),
        (f2, os_path + 'join[dirname(__file__), "completi"', 33, []),
        (f2, os_path + 'join[dirname(__file__), "completi"]', 33, []),

        # With full paths
        (f2, 'import os\nos.path.join(os.path.dirname(__file__), "completi', 49, ['on"']),
        (f2, 'import os\nos.path.join(os.path.dirname(__file__), "completi"', 49, ['on']),
        (f2, 'import os\nos.path.join(os.path.dirname(__file__), "completi")', 49, ['on']),

        # With alias
        (f2, 'import os.path as p as p\np.join(p.dirname(__file__), "completi', None, ['on"']),
        (f2, 'from os.path import dirname, join as j\nj(dirname(__file__), "completi',
         None, ['on"']),

        # Trying to break it
        (f2, os_path + 'join(["tes', 10, ['t' + s]),
        (f2, os_path + 'join(["tes"]', 10, ['t' + s]),
        (f2, os_path + 'join(["tes"])', 10, ['t' + s]),
        (f2, os_path + 'join("test", "test_cac" + x,', 22, ['he.py']),
    ]
)
def test_file_path_completions(Script, file, code, column, expected):
    line = None
    if isinstance(column, tuple):
        line, column = column
    comps = Script(code, path=file).complete(line=line, column=column)
    if expected == "A LOT":
        assert len(comps) > 100  # This is basically global completions.
    else:
        assert [c.complete for c in comps] == expected


_dict_keys_completion_tests = [
        ('ints[', 5, ['1', '50', Ellipsis]),
        ('ints[]', 5, ['1', '50', Ellipsis]),
        ('ints[1]', 5, ['1', '50', Ellipsis]),
        ('ints[1]', 6, ['']),
        ('ints[1', 5, ['1', '50', Ellipsis]),
        ('ints[1', 6, ['']),

        ('ints[5]', 5, ['1', '50', Ellipsis]),
        ('ints[5]', 6, ['0']),
        ('ints[50', 5, ['1', '50', Ellipsis]),
        ('ints[5', 6, ['0']),
        ('ints[ 5', None, ['0']),
        ('ints [ 5', None, ['0']),
        ('ints[50', 6, ['0']),
        ('ints[50', 7, ['']),

        ('strs[', 5, ["'asdf'", "'fbar'", "'foo'", Ellipsis]),
        ('strs[]', 5, ["'asdf'", "'fbar'", "'foo'", Ellipsis]),
        ("strs['", 6, ["asdf'", "fbar'", "foo'"]),
        ("strs[']", 6, ["asdf'", "fbar'", "foo'"]),
        ('strs["]', 6, ['asdf"', 'fbar"', 'foo"']),
        ('strs["""]', 6, ['asdf', 'fbar', 'foo']),
        ('strs["""]', 8, ['asdf"""', 'fbar"""', 'foo"""']),
        ('strs[b"]', 8, []),
        ('strs[r"asd', 10, ['f"']),
        ('strs[r"asd"', 10, ['f']),
        ('strs[R"asd', 10, ['f"']),
        ('strs[ R"asd', None, ['f"']),
        ('strs[\tR"asd', None, ['f"']),
        ('strs[\nR"asd', None, ['f"']),
        ('strs[f"asd', 10, []),
        ('strs[br"""asd', 13, ['f"""']),
        ('strs[br"""asd"""', 13, ['f']),
        ('strs[ \t"""asd"""', 13, ['f']),

        ('strs["f', 7, ['bar"', 'oo"']),
        ('strs["f"', 7, ['bar', 'oo']),
        ('strs["f]', 7, ['bar"', 'oo"']),
        ('strs["f"]', 7, ['bar', 'oo']),

        ('mixed[', 6, [r"'a\\sdf'", '1', '1.1', "b'foo'", Ellipsis]),
        ('mixed[1', 7, ['', '.1']),
        ('mixed[Non', 9, ['e']),

        ('casted["f', 9, ['3"', 'bar"', 'oo"']),
        ('casted["f"', 9, ['3', 'bar', 'oo']),
        ('casted["f3', 10, ['"']),
        ('casted["f3"', 10, ['']),
        ('casted_mod["f', 13, ['3"', 'bar"', 'oo"', 'ull"', 'uuu"']),

        ('keywords["', None, ['a"']),
        ('keywords[Non', None, ['e']),
        ('keywords[Fa', None, ['lse']),
        ('keywords[Tr', None, ['ue']),
        ('keywords[str', None, ['', 's']),
]


@pytest.mark.skipif(sys.version_info[0] == 2, reason="Ignore Python 2, because EOL")
@pytest.mark.parametrize(
    'added_code, column, expected', _dict_keys_completion_tests
)
def test_dict_keys_completions(Script, added_code, column, expected, skip_pre_python36):
    code = dedent(r'''
        ints = {1: ''}
        ints[50] = 3.0
        strs = {'asdf': 1, u"""foo""": 2, r'fbar': 3}
        mixed = {1: 2, 1.10: 4, None: 6, r'a\sdf': 8, b'foo': 9}
        casted = dict(strs, f3=4, r'\\xyz')
        casted_mod = dict(casted)
        casted_mod["fuuu"] = 8
        casted_mod["full"] = 8
        keywords = {None: 1, False: 2, "a": 3}
        ''')
    line = None
    comps = Script(code + added_code).complete(line=line, column=column)
    if Ellipsis in expected:
        # This means that global completions are part of this, so filter all of
        # that out.
        comps = [c for c in comps if not c._name.is_value_name and not c.is_keyword]
        expected = [e for e in expected if e is not Ellipsis]

    assert [c.complete for c in comps] == expected


def test_start_match():
    assert start_match('Condition', 'C')


def test_fuzzy_match():
    assert fuzzy_match('Condition', 'i')
    assert not fuzzy_match('Condition', 'p')
    assert fuzzy_match('Condition', 'ii')
    assert not fuzzy_match('Condition', 'Ciito')
    assert fuzzy_match('Condition', 'Cdiio')


def test_ellipsis_completion(Script):
    assert Script('...').complete() == []


def test_completion_cache(Script, module_injector):
    """
    For some modules like numpy, tensorflow or pandas we cache docstrings and
    type to avoid them slowing us down, because they are huge.
    """
    script = Script('import numpy; numpy.foo')
    module_injector(script._inference_state, ('numpy',), 'def foo(a): "doc"')
    c, = script.complete()
    assert c.name == 'foo'
    assert c.type == 'function'
    assert c.docstring() == 'foo(a)\n\ndoc'

    code = dedent('''\
        class foo:
            'doc2'
            def __init__(self):
                pass
        ''')
    script = Script('import numpy; numpy.foo')
    module_injector(script._inference_state, ('numpy',), code)
    # The outpus should still be the same
    c, = script.complete()
    assert c.name == 'foo'
    assert c.type == 'function'
    assert c.docstring() == 'foo(a)\n\ndoc'
    cls, = c.infer()
    assert cls.type == 'class'
    assert cls.docstring() == 'foo()\n\ndoc2'


@pytest.mark.parametrize('module', ['typing', 'os'])
def test_module_completions(Script, module):
    for c in Script('import {module}; {module}.'.format(module=module)).completions():
        # Just make sure that there are no errors
        c.type
        c.docstring()<|MERGE_RESOLUTION|>--- conflicted
+++ resolved
@@ -1,8 +1,4 @@
-<<<<<<< HEAD
-from os.path import join, sep as s, dirname
-=======
-from os.path import join, sep as s, expanduser
->>>>>>> 5329f950
+from os.path import join, sep as s, dirname, expanduser
 import os
 import sys
 from textwrap import dedent
@@ -11,6 +7,7 @@
 
 from ..helpers import root_dir
 from jedi.api.helpers import start_match, fuzzy_match
+from jedi._compatibility import scandir
 
 
 def test_in_whitespace(Script):
@@ -89,13 +86,17 @@
     s = Script("from test1 import foo\nfoo.", path=filename2)
     s.complete(line=2, column=4)
 
+
 def test_complete_expanduser(Script):
-    possibilities = os.listdir(expanduser('~'))
-    non_dots = [p for p in possibilities if not p.startswith('.') and len(p) > 1]
+    possibilities = scandir(expanduser('~'))
+    non_dots = [p for p in possibilities if not p.name.startswith('.') and len(p.name) > 1]
     item = non_dots[0]
-    line = "'~%s%s'" % (os.sep, item)
+    line = "'~%s%s'" % (os.sep, item.name)
     s = Script(line, line=1, column=len(line)-1)
-    assert item in [c.name for c in s.completions()]
+    expected_name = item.name
+    if item.is_dir():
+        expected_name += os.path.sep
+    assert expected_name in [c.name for c in s.completions()]
 
 
 def test_fake_subnodes(Script):
