--- conflicted
+++ resolved
@@ -273,7 +273,6 @@
         assert [c.complete for c in comps] == expected
 
 
-<<<<<<< HEAD
 @pytest.mark.parametrize(
     'added_code, column, expected', [
         ('ints[', 5, ['1', '50', Ellipsis]),
@@ -336,7 +335,8 @@
         expected = [e for e in expected if e is not Ellipsis]
 
     assert [c.complete for c in comps] == expected
-=======
+
+
 def test_start_match():
     assert start_match('Condition', 'C')
 
@@ -350,5 +350,4 @@
 
 
 def test_ellipsis_completion(Script):
-    assert Script('...').completions() == []
->>>>>>> eff67067
+    assert Script('...').completions() == []