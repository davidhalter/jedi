import os
import sys

import pytest

from ..helpers import get_example_dir, set_cwd, root_dir, test_dir
from jedi import Interpreter
from jedi.api import Project, get_default_project


def test_django_default_project(Script):
    dir = get_example_dir('django')

    script = Script(
        "from app import models\nmodels.SomeMo",
        path=os.path.join(dir, 'models/x.py')
    )
    c, = script.complete()
    assert c.name == "SomeModel"
    assert script._inference_state.project._django is True


def test_interpreter_project_path():
    # Run from anywhere it should be the cwd.
    dir = os.path.join(root_dir, 'test')
    with set_cwd(dir):
        project = Interpreter('', [locals()])._inference_state.project
        assert project._path == dir


def test_added_sys_path(inference_state):
    project = get_default_project()
    p = '/some_random_path'
    project.added_sys_path = [p]
    assert p in project._get_sys_path(inference_state)


def test_load_save_project(tmpdir):
    project = Project(tmpdir.strpath, added_sys_path=['/foo'])
    project.save()

    loaded = Project.load(tmpdir.strpath)
<<<<<<< HEAD
    assert loaded.added_sys_path == ['/foo']
=======
    assert loaded.added_sys_path == ['/foo']


@pytest.mark.parametrize(
    'string, full_names, kwargs', [
        ('test_load_save_project', ['test_api.test_project.test_load_save_project'], {}),
        ('test_load_savep', [], dict(complete=True)),
        ('test_load_save_p', ['test_api.test_project.test_load_save_project'],
         dict(complete=True)),
        ('test_load_save_p', ['test_api.test_project.test_load_save_project'],
         dict(complete=True, all_scopes=True)),

        ('some_search_test_var', [], {}),
        ('some_search_test_var', ['test_api.test_project.test_search.some_search_test_var'],
         dict(all_scopes=True)),
        ('some_search_test_var', ['test_api.test_project.test_search.some_search_test_var'],
         dict(complete=True, all_scopes=True)),

        ('sample_int', ['helpers.sample_int'], {}),
        ('sample_int', ['helpers.sample_int'], dict(all_scopes=True)),
        ('sample_int.real', ['stub:builtins.int.real'], {}),

        ('class sample_int.real', [], {}),
        ('foo sample_int.real', [], {}),
        ('def sample_int.real', ['stub:builtins.int.real'], {}),
        ('function sample_int.real', ['stub:builtins.int.real'], {}),

        # With modules
        ('test_project.test_search', ['test_api.test_project.test_search'], {}),
        ('test_project.test_searc', ['test_api.test_project.test_search'], dict(complete=True)),
        ('test_api.test_project.test_search', ['test_api.test_project.test_search'], {}),
        ('test_api.test_project.test_sear', ['test_api.test_project.test_search'],
         dict(complete=True)),

        # With namespace
        ('implicit_namespace_package.ns1.pkg',
         ['examples.implicit_namespace_package.ns1.pkg'], {}),
        ('implicit_namespace_package.ns1.pkg.ns1_file',
         ['examples.implicit_namespace_package.ns1.pkg.ns1_file'], {}),
        ('examples.implicit_namespace_package.ns1.pkg.ns1_file',
         ['examples.implicit_namespace_package.ns1.pkg.ns1_file'], {}),
        ('implicit_namespace_package.ns1.pkg.',
         ['examples.implicit_namespace_package.ns1.pkg.ns1_file'],
         dict(complete=True)),
        ('implicit_namespace_package.',
         ['examples.implicit_namespace_package.ns1',
          'examples.implicit_namespace_package.ns2'],
         dict(complete=True)),

        # With stubs
        ('with_python.module', ['examples.stub_packages.with_python.module'], {}),
        ('with_python.modul', ['examples.stub_packages.with_python.module'],
         dict(complete=True)),
        ('no_python.foo', ['stub:examples.stub_packages.no_python.foo'], {}),
        ('no_python.fo', ['stub:examples.stub_packages.no_python.foo'],
         dict(complete=True)),
        ('with_python-stubs.module', [], {}),
        ('no_python-stubs.foo', [], {}),
        # Both locations are given, because they live in separate folders (one
        # suffixed with -stubs.
        ('with_python', ['examples.stub_packages.with_python'], {}),
        ('no_python', ['stub:examples.stub_packages.no_python'], {}),
        # Completion stubs
        ('stub_only', ['stub:completion.stub_folder.stub_only',
                       'stub:examples.stub_packages.with_python.stub_only'], {}),
        ('with_stub', ['completion.stub_folder.with_stub'], {}),
        ('with_stub.in_with_stub_both',
         ['completion.stub_folder.with_stub.in_with_stub_both'], {}),
        ('with_stub.in_with_stub_python',
         ['completion.stub_folder.with_stub.in_with_stub_python'], {}),
        ('with_stub.in_with_stub_stub',
         ['stub:completion.stub_folder.with_stub.in_with_stub_stub'], {}),
        # Completion stubs: Folder
        ('with_stub_folder', ['completion.stub_folder.with_stub_folder'], {}),
        ('with_stub_folder.nested_with_stub',
         ['completion.stub_folder.with_stub_folder.nested_with_stub'], {}),
        ('nested_with_stub',
         ['completion.stub_folder.stub_only_folder.nested_with_stub',
          'completion.stub_folder.with_stub_folder.nested_with_stub'], {}),

        # On sys path
        ('sys.path', ['stub:sys.path'], {}),
        ('json.dumps', ['json.dumps'], {}),  # stdlib + stub
        ('multiprocessing', ['multiprocessing'], {}),
        ('multiprocessin', ['multiprocessing'], dict(complete=True)),
    ]
)
@pytest.mark.skipif(sys.version_info < (3, 6), reason="Ignore Python 2, because EOL")
def test_search(string, full_names, kwargs, skip_pre_python36):
    some_search_test_var = 1.0
    project = Project(test_dir)
    if kwargs.pop('complete', False) is True:
        defs = project.complete_search(string, **kwargs)
    else:
        defs = project.search(string, **kwargs)
    assert [('stub:' if d.is_stub() else '') + d.full_name for d in defs] == full_names


@pytest.mark.parametrize(
    'string, completions, all_scopes', [
        ('SomeCl', ['ass'], False),
        ('twic', [], False),
        ('twic', ['e', 'e'], True),
        ('test_load_save_p', ['roject'], False),
    ]
)
@pytest.mark.skipif(sys.version_info < (3, 6), reason="Ignore Python 2, because EOL")
def test_complete_search(Script, string, completions, all_scopes, skip_pre_python36):
    project = Project(test_dir)
    defs = project.complete_search(string, all_scopes=all_scopes)
    assert [d.complete for d in defs] == completions
>>>>>>> 5b54ac83
<|MERGE_RESOLUTION|>--- conflicted
+++ resolved
@@ -40,9 +40,6 @@
     project.save()
 
     loaded = Project.load(tmpdir.strpath)
-<<<<<<< HEAD
-    assert loaded.added_sys_path == ['/foo']
-=======
     assert loaded.added_sys_path == ['/foo']
 
 
@@ -153,5 +150,4 @@
 def test_complete_search(Script, string, completions, all_scopes, skip_pre_python36):
     project = Project(test_dir)
     defs = project.complete_search(string, all_scopes=all_scopes)
-    assert [d.complete for d in defs] == completions
->>>>>>> 5b54ac83
+    assert [d.complete for d in defs] == completions