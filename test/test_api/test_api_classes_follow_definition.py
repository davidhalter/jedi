from itertools import chain

import jedi
from ..helpers import cwd_at


def test_import_empty(Script):
    """ github #340, return the full word. """
    completion = Script("import ").completions()[0]
    definition = completion.follow_definition()[0]
    assert definition


def check_follow_definition_types(Script, source):
    # nested import
    completions = Script(source, path='some_path.py').completions()
    defs = chain.from_iterable(c.follow_definition() for c in completions)
    return [d.type for d in defs]


def test_follow_import_incomplete(Script):
    """
    Completion on incomplete imports should always take the full completion
    to do any evaluation.
    """
    datetime = check_follow_definition_types(Script, "import itertool")
    assert datetime == ['module']

    # empty `from * import` parts
    itert = jedi.Script("from itertools import ").completions()
    definitions = [d for d in itert if d.name == 'chain']
    assert len(definitions) == 1
    assert [d.type for d in definitions[0].follow_definition()] == ['class']

    # incomplete `from * import` part
<<<<<<< HEAD
    datetime = check_follow_definition_types(Script, "from datetime import datetim")
    assert set(datetime) == set(['class', 'instance'])  # py33: builtin and pure py version
=======
    datetime = check_follow_definition_types("from datetime import datetim")
    assert set(datetime) == {'class',
                             'instance'}  # py33: builtin and pure py version
>>>>>>> 877383b1

    # os.path check
    ospath = check_follow_definition_types(Script, "from os.path import abspat")
    assert ospath == ['function']

    # alias
    alias = check_follow_definition_types(Script, "import io as abcd; abcd")
    assert alias == ['module']


@cwd_at('test/completion/import_tree')
def test_follow_definition_nested_import(Script):
    types = check_follow_definition_types(Script, "import pkg.mod1; pkg")
    assert types == ['module']

    types = check_follow_definition_types(Script, "import pkg.mod1; pkg.mod1")
    assert types == ['module']

    types = check_follow_definition_types(Script, "import pkg.mod1; pkg.mod1.a")
    assert types == ['instance']


def test_follow_definition_land_on_import(Script):
    types = check_follow_definition_types(Script, "import datetime; datetim")
    assert types == ['module']<|MERGE_RESOLUTION|>--- conflicted
+++ resolved
@@ -33,14 +33,8 @@
     assert [d.type for d in definitions[0].follow_definition()] == ['class']
 
     # incomplete `from * import` part
-<<<<<<< HEAD
     datetime = check_follow_definition_types(Script, "from datetime import datetim")
-    assert set(datetime) == set(['class', 'instance'])  # py33: builtin and pure py version
-=======
-    datetime = check_follow_definition_types("from datetime import datetim")
-    assert set(datetime) == {'class',
-                             'instance'}  # py33: builtin and pure py version
->>>>>>> 877383b1
+    assert set(datetime) == {'class', 'instance'}  # py33: builtin and pure py version
 
     # os.path check
     ospath = check_follow_definition_types(Script, "from os.path import abspat")
