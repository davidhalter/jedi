--- conflicted
+++ resolved
@@ -56,7 +56,6 @@
     #? set
     import_tree.random.a
 
-<<<<<<< HEAD
 def scope_nested2():
     """Multiple modules should be indexable, if imported"""
     import import_tree.mod1
@@ -71,7 +70,7 @@
 def builtin_test():
     #? ['math']
     import math
-=======
+
 def scope_from_import_variable():
     #? int()
     from import_tree.mod2.fake import a
@@ -92,7 +91,6 @@
     a
     #? set
     c
->>>>>>> 46ac76e8
 
 # -----------------
 # std lib modules
@@ -244,13 +242,9 @@
 #? []
 import datetime.date
 
-<<<<<<< HEAD
 #? 18 ['import']
 from import_tree. import pkg
-#? 17 ['mod1', 'random', 'pkg', 'rename1', 'rename2', 'recurse_class1', 'recurse_class2']
-=======
-#? 18 ['mod1', 'mod2', 'random', 'pkg', 'rename1', 'rename2', 'import']
->>>>>>> 46ac76e8
+#? 17 ['mod1', 'mod2', 'random', 'pkg', 'rename1', 'rename2', 'recurse_class1', 'recurse_class2']
 from import_tree. import pkg
 
 #? 18 ['pkg']
