--- conflicted
+++ resolved
@@ -243,10 +243,7 @@
 for value in x.values():
     #? int()
     value
-<<<<<<< HEAD
 # python >= 3.4
-=======
-# python >= 3.2
 
 class TestDefaultDict(typing.DefaultDict[str, int]):
     def setdud(self):
@@ -274,10 +271,9 @@
 for value in x.values():
     #? int()
     value
-# python >= 3.2
-
-
->>>>>>> e7a019e6
+# python >= 3.4
+
+
 """
 docstrings have some auto-import, annotations can use all of Python's
 import logic
