# python >= 3.4
<<<<<<< HEAD
from typing import Any, Iterable, List, Sequence, Tuple, TypeVar, Union, Generic
=======
from typing import (
    Any,
    Callable,
    Iterable,
    List,
    Sequence,
    Tuple,
    Type,
    TypeVar,
    Union,
)
>>>>>>> 8ea4c058

T = TypeVar('T')
U = TypeVar('U')
TList = TypeVar('TList', bound=List[Any])
TType = TypeVar('TType', bound=Type)
TTypeAny = TypeVar('TTypeAny', bound=Type[Any])
TCallable = TypeVar('TCallable', bound=Callable[..., Any])

untyped_list_str = ['abc', 'def']
typed_list_str = ['abc', 'def']  # type: List[str]

untyped_tuple_str = ('abc',)
typed_tuple_str = ('abc',)  # type: Tuple[str]

untyped_tuple_str_int = ('abc', 4)
typed_tuple_str_int = ('abc', 4)  # type: Tuple[str, int]

variadic_tuple_str = ('abc',)  # type: Tuple[str, ...]
variadic_tuple_str_int = ('abc', 4)  # type: Tuple[Union[str, int], ...]


def untyped_passthrough(x):
    return x

def typed_list_generic_passthrough(x: List[T]) -> List[T]:
    return x

def typed_tuple_generic_passthrough(x: Tuple[T]) -> Tuple[T]:
    return x

def typed_multi_typed_tuple_generic_passthrough(x: Tuple[T, U]) -> Tuple[U, T]:
    return x[1], x[0]

def typed_variadic_tuple_generic_passthrough(x: Tuple[T, ...]) -> Sequence[T]:
    return x

def typed_iterable_generic_passthrough(x: Iterable[T]) -> Iterable[T]:
    return x

def typed_fully_generic_passthrough(x: T) -> T:
    return x

def typed_bound_generic_passthrough(x: TList) -> TList:
    #? list()
    x

    return x


for a in untyped_passthrough(untyped_list_str):
    #? str()
    a

for b in untyped_passthrough(typed_list_str):
    #? str()
    b


for c in typed_list_generic_passthrough(untyped_list_str):
    #? str()
    c

for d in typed_list_generic_passthrough(typed_list_str):
    #? str()
    d


for e in typed_iterable_generic_passthrough(untyped_list_str):
    #? str()
    e

for f in typed_iterable_generic_passthrough(typed_list_str):
    #? str()
    f


for g in typed_tuple_generic_passthrough(untyped_tuple_str):
    #? str()
    g

for h in typed_tuple_generic_passthrough(typed_tuple_str):
    #? str()
    h


out_untyped = typed_multi_typed_tuple_generic_passthrough(untyped_tuple_str_int)
#? int()
out_untyped[0]
#? str()
out_untyped[1]


out_typed = typed_multi_typed_tuple_generic_passthrough(typed_tuple_str_int)
#? int()
out_typed[0]
#? str()
out_typed[1]


for j in typed_variadic_tuple_generic_passthrough(untyped_tuple_str_int):
    #? str() int()
    j

for k in typed_variadic_tuple_generic_passthrough(typed_tuple_str_int):
    #? str() int()
    k

for l in typed_variadic_tuple_generic_passthrough(variadic_tuple_str):
    #? str()
    l

for m in typed_variadic_tuple_generic_passthrough(variadic_tuple_str_int):
    #? str() int()
    m

#? float
typed_fully_generic_passthrough(float)

for n in typed_fully_generic_passthrough(untyped_list_str):
    #? str()
    n

for o in typed_fully_generic_passthrough(typed_list_str):
    #? str()
    o


for p in typed_bound_generic_passthrough(untyped_list_str):
    #? str()
    p

for q in typed_bound_generic_passthrough(typed_list_str):
    #? str()
    q


class CustomList(List):
    def get_first(self):
        return self[0]


#? str()
CustomList[str]()[0]
#? str()
CustomList[str]().get_first()

#? str()
typed_fully_generic_passthrough(CustomList[str]())[0]
#?
typed_list_generic_passthrough(CustomList[str])[0]


<<<<<<< HEAD
class That(Generic[T]):
    def __init__(self, items: List[Tuple[str, T]]) -> None:
        pass

    def get(self) -> T:
        pass

inst = That([("abc", 2)])

# No completions here, but should have completions for `int`
#? int()
inst.get()
=======
def typed_bound_type_implicit_any_generic_passthrough(x: TType) -> TType:
    #? Type()
    x
    return x

def typed_bound_type_any_generic_passthrough(x: TTypeAny) -> TTypeAny:
    # Should be Type(), though we don't get the handling of the nested argument
    # to `Type[...]` quite right here.
    x
    return x


class MyClass:
    pass

def my_func(a: str, b: int) -> float:
    pass

#? MyClass
typed_fully_generic_passthrough(MyClass)

#? MyClass()
typed_fully_generic_passthrough(MyClass())

#? my_func
typed_fully_generic_passthrough(my_func)

#? CustomList()
typed_bound_generic_passthrough(CustomList[str]())

# should be list(), but we don't validate generic typevar upper bounds
#? int()
typed_bound_generic_passthrough(42)

#? MyClass
typed_bound_type_implicit_any_generic_passthrough(MyClass)

#? MyClass
typed_bound_type_any_generic_passthrough(MyClass)

# should be Type(), but we don't validate generic typevar upper bounds
#? int()
typed_bound_type_implicit_any_generic_passthrough(42)

# should be Type(), but we don't validate generic typevar upper bounds
#? int()
typed_bound_type_any_generic_passthrough(42)


def decorator(fn: TCallable) -> TCallable:
    pass


def will_be_decorated(the_param: complex) -> float:
    pass


is_decorated = decorator(will_be_decorated)

#? will_be_decorated
is_decorated

#? ['the_param=']
is_decorated(the_para
)
>>>>>>> 8ea4c058
<|MERGE_RESOLUTION|>--- conflicted
+++ resolved
@@ -1,7 +1,4 @@
 # python >= 3.4
-<<<<<<< HEAD
-from typing import Any, Iterable, List, Sequence, Tuple, TypeVar, Union, Generic
-=======
 from typing import (
     Any,
     Callable,
@@ -12,8 +9,8 @@
     Type,
     TypeVar,
     Union,
+    Generic,
 )
->>>>>>> 8ea4c058
 
 T = TypeVar('T')
 U = TypeVar('U')
@@ -166,20 +163,6 @@
 typed_list_generic_passthrough(CustomList[str])[0]
 
 
-<<<<<<< HEAD
-class That(Generic[T]):
-    def __init__(self, items: List[Tuple[str, T]]) -> None:
-        pass
-
-    def get(self) -> T:
-        pass
-
-inst = That([("abc", 2)])
-
-# No completions here, but should have completions for `int`
-#? int()
-inst.get()
-=======
 def typed_bound_type_implicit_any_generic_passthrough(x: TType) -> TType:
     #? Type()
     x
@@ -245,4 +228,17 @@
 #? ['the_param=']
 is_decorated(the_para
 )
->>>>>>> 8ea4c058
+
+
+class That(Generic[T]):
+    def __init__(self, items: List[Tuple[str, T]]) -> None:
+        pass
+
+    def get(self) -> T:
+        pass
+
+inst = That([("abc", 2)])
+
+# No completions here, but should have completions for `int`
+#? int()
+inst.get()