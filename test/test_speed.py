"""
Speed tests of Jedi. To prove that certain things don't take longer than they
should.
"""

import time
import functools

from .helpers import cwd_at
import jedi


def _check_speed(time_per_run, number=4, run_warm=True):
    """ Speed checks should typically be very tolerant. Some machines are
    faster than others, but the tests should still pass. These tests are
    here to assure that certain effects that kill jedi performance are not
    reintroduced to Jedi."""
    def decorated(func):
        @functools.wraps(func)
        def wrapper(Script, **kwargs):
            if run_warm:
                func(Script=Script, **kwargs)
            first = time.time()
            for i in range(number):
                func(Script=Script, **kwargs)
            single_time = (time.time() - first) / number
            message = 'speed issue %s, %s' % (func, single_time)
            assert single_time < time_per_run, message
        return wrapper
    return decorated


@_check_speed(0.2)
def test_os_path_join(Script):
    s = "from posixpath import join; join('', '')."
    assert len(Script(s).completions()) > 10  # is a str completion

<<<<<<< HEAD

@_check_speed(0.15)
def test_scipy_speed(Script):
    s = 'import scipy.weave; scipy.weave.inline('
    script = Script(s, 1, len(s), '')
    script.call_signatures()
    #print(jedi.imports.imports_processed)


@_check_speed(0.8)
@cwd_at('test')
def test_precedence_slowdown(Script):
    """
    Precedence calculation can slow down things significantly in edge
    cases. Having strange recursion structures increases the problem.
    """
    with open('speed/precedence.py') as f:
        line = len(f.read().splitlines())
    assert Script(line=line, path='speed/precedence.py').goto_definitions()


@_check_speed(0.1)
def test_no_repr_computation(Script):
    """
    For Interpreter completion aquisition of sourcefile can trigger
    unwanted computation of repr(). Exemple : big pandas data.
    See issue #919.
    """
    class SlowRepr():
        "class to test what happens if __repr__ is very slow."
        def some_method(self):
            pass
        def __repr__(self):
            time.sleep(0.2)
    test = SlowRepr()
    jedi.Interpreter('test.som', [locals()]).completions()
=======
    @_check_speed(0.1)
    def test_no_repr_computation(self):
        """
        For Interpreter completion aquisition of sourcefile can trigger
        unwanted computation of repr(). Exemple : big pandas data.
        See issue #919.
        """
        class SlowRepr:
            "class to test what happens if __repr__ is very slow."
            def some_method(self):
                pass
            def __repr__(self):
                time.sleep(0.2)
        test = SlowRepr()
        jedi.Interpreter('test.som', [locals()]).completions()
>>>>>>> 877383b1
<|MERGE_RESOLUTION|>--- conflicted
+++ resolved
@@ -35,14 +35,12 @@
     s = "from posixpath import join; join('', '')."
     assert len(Script(s).completions()) > 10  # is a str completion
 
-<<<<<<< HEAD
 
 @_check_speed(0.15)
 def test_scipy_speed(Script):
     s = 'import scipy.weave; scipy.weave.inline('
     script = Script(s, 1, len(s), '')
     script.call_signatures()
-    #print(jedi.imports.imports_processed)
 
 
 @_check_speed(0.8)
@@ -64,28 +62,12 @@
     unwanted computation of repr(). Exemple : big pandas data.
     See issue #919.
     """
-    class SlowRepr():
+    class SlowRepr:
         "class to test what happens if __repr__ is very slow."
         def some_method(self):
             pass
+
         def __repr__(self):
             time.sleep(0.2)
     test = SlowRepr()
-    jedi.Interpreter('test.som', [locals()]).completions()
-=======
-    @_check_speed(0.1)
-    def test_no_repr_computation(self):
-        """
-        For Interpreter completion aquisition of sourcefile can trigger
-        unwanted computation of repr(). Exemple : big pandas data.
-        See issue #919.
-        """
-        class SlowRepr:
-            "class to test what happens if __repr__ is very slow."
-            def some_method(self):
-                pass
-            def __repr__(self):
-                time.sleep(0.2)
-        test = SlowRepr()
-        jedi.Interpreter('test.som', [locals()]).completions()
->>>>>>> 877383b1
+    jedi.Interpreter('test.som', [locals()]).completions()