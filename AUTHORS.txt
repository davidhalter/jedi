--- conflicted
+++ resolved
@@ -57,11 +57,8 @@
 - Tim Gates (@timgates42) <tim.gates@iress.com>
 - Lior Goldberg (@goldberglior)
 - Ryan Clary (@mrclary)
-<<<<<<< HEAD
+- Max Mäusezahl (@mmaeusezahl) <maxmaeusezahl@googlemail.com>
 - Vladislav Serebrennikov (@endilll)
-=======
-- Max Mäusezahl (@mmaeusezahl) <maxmaeusezahl@googlemail.com>
->>>>>>> 1115cbd9
 
 And a few more "anonymous" contributors.
 
